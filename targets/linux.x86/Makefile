--- conflicted
+++ resolved
@@ -1,8 +1 @@
-<<<<<<< HEAD
-# Build the platform libraries.
-SUBDIRS = os if core lib nmranet
-
-include $(OPENMRNPATH)/etc/recurse.mk
-=======
 include $(OPENMRNPATH)/etc/core_target.mk
->>>>>>> 6de8c20f
