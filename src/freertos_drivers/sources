--- conflicted
+++ resolved
@@ -28,11 +28,7 @@
 ifeq ($(TARGET),freertos.armv7m)
 SUBDIRS += mbed_lpc1768 drivers_lpc1768 tivaware lpc_chip_175x_6x \
            stm32cubef103xb stm32cubef303x_28x_58x_98x cc32xxsdk cc32xx \
-<<<<<<< HEAD
            net_cc32xx net_freertos_tcp freertos_tcp
-=======
-           net_cc32xx
->>>>>>> 67329a6a
 # Avoids exception handling from operator new.
 CXXSRCS += c++_operators.cxx
 endif
