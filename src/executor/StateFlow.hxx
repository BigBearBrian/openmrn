/** \copyright
 * Copyright (c) 2013, Stuart W Baker
 * All rights reserved.
 *
 * Redistribution and use in source and binary forms, with or without
 * modification, are permitted provided that the following conditions are met:
 *
 *  - Redistributions of source code must retain the above copyright notice,
 *    this list of conditions and the following disclaimer.
 *
 *  - Redistributions in binary form must reproduce the above copyright notice,
 *    this list of conditions and the following disclaimer in the documentation
 *    and/or other materials provided with the distribution.
 *
 * THIS SOFTWARE IS PROVIDED BY THE COPYRIGHT HOLDERS AND CONTRIBUTORS "AS IS"
 * AND ANY EXPRESS OR IMPLIED WARRANTIES, INCLUDING, BUT NOT LIMITED TO, THE
 * IMPLIED WARRANTIES OF MERCHANTABILITY AND FITNESS FOR A PARTICULAR PURPOSE
 * ARE DISCLAIMED. IN NO EVENT SHALL THE COPYRIGHT HOLDER OR CONTRIBUTORS BE
 * LIABLE FOR ANY DIRECT, INDIRECT, INCIDENTAL, SPECIAL, EXEMPLARY, OR
 * CONSEQUENTIAL DAMAGES (INCLUDING, BUT NOT LIMITED TO, PROCUREMENT OF
 * SUBSTITUTE GOODS OR SERVICES; LOSS OF USE, DATA, OR PROFITS; OR BUSINESS
 * INTERRUPTION) HOWEVER CAUSED AND ON ANY THEORY OF LIABILITY, WHETHER IN
 * CONTRACT, STRICT LIABILITY, OR TORT (INCLUDING NEGLIGENCE OR OTHERWISE)
 * ARISING IN ANY WAY OUT OF THE USE OF THIS SOFTWARE, EVEN IF ADVISED OF THE
 * POSSIBILITY OF SUCH DAMAGE.
 *
 * \file StateFlow.hxx
 *
 * Defines a type of state machine flow used within class Service.
 *
 * @author Stuart W Baker
 * @date 25 December 2013
 */

#ifndef _EXECUTOR_STATEFLOW_HXX_
#define _EXECUTOR_STATEFLOW_HXX_

#include <unistd.h>
#include <type_traits>
#include <functional>
#include <sys/stat.h>

#include "executor/Service.hxx"
#include "executor/Timer.hxx"
#include "utils/Buffer.hxx"
#include "utils/Queue.hxx"

/// Turns a function name into an argument to be supplied to functions
/// expecting a state. Usage:
/// Action foo() {
///    ...
///    return wait_and_call(STATE(next_state));
/// }
/// Action next_state() { ... }
///
/// This macro exists to avoid writing a lot of boilerplate to correctly with
/// c++ syntax reference state functions.
///
/// @param _fn is the name of a state function on the current class.
#define STATE(_fn)                                                             \
    (StateFlowBase::Callback)(                                                 \
        &std::remove_reference<decltype(*this)>::type::_fn)

/** Declare a state callback in a StateFlow.
 * @param _state the method name of the StateFlow state callback
 */
#define STATE_FLOW_STATE(_state) Action _state()

/** Begin the definition of a StateFlow.
 * @param _name the class name of the StateFlow derived object
 * @param _message is the type of message that this stateflow can receive.
 * @param _priorities number of input queue priorities
 */
#define STATE_FLOW_START(_name, _message, _priorities)                         \
    class _name : public StateFlow<_message, _priorities>                      \
    {                                                                          \
    public:                                                                    \
        _name(Service *service) : StateFlow<_priorities, _priorities>(service) \
        {                                                                      \
        }                                                                      \
                                                                               \
    private:                                                                   \
        STATE_FLOW_STATE(entry);                                               \
                                                                               \
        _name();                                                               \
                                                                               \
    DISALLOW_COPY_AND_ASSIGN(_name)

/** Begin the definition of a StateFlow that includes timeouts.
 * @param _name the class name of the StateFlow derived object
 * @param _priorities number of input queue priorities
 */
#define STATE_FLOW_START_WITH_TIMER(_name, _priorities)                        \
    class _name : public StateFlow<_priorities>                                \
    {                                                                          \
    public:                                                                    \
        _name(Service *service)                                                \
            : StateFlow<_priorities>(service)                                  \
            , timer(TIMEOUT_FROM(service, state_flow_timeout), service, this)  \
            , timerMsg(NULL)                                                   \
        {                                                                      \
        }                                                                      \
                                                                               \
        ~_name()                                                               \
        {                                                                      \
        }                                                                      \
                                                                               \
        void timeout()                                                         \
        {                                                                      \
            timerMsg ? me()->send(timerMsg) :;                                 \
            timerMsg = NULL;                                                   \
        }                                                                      \
                                                                               \
        void trigger()                                                         \
        {                                                                      \
            timer.trigger();                                                   \
        }                                                                      \
                                                                               \
    private:                                                                   \
        STATE_FLOW_STATE(entry);                                               \
                                                                               \
        Action timeout_and_call(Callback c, Message *msg, long long period)    \
        {                                                                      \
            msg->id(msg->id() | Message::IN_PROCESS_MSK);                      \
            timerMsg = msg;                                                    \
            timer.start(period);                                               \
            return Action(c);                                                  \
        }                                                                      \
                                                                               \
        Timer timer;                                                           \
        Message *timerMsg;                                                     \
                                                                               \
        bool early()                                                           \
        {                                                                      \
            return timer.early();                                              \
        }                                                                      \
                                                                               \
        _name();                                                               \
                                                                               \
    DISALLOW_COPY_AND_ASSIGN(_name)

/** End the definition of a StateFlow.
 */
#define STATE_FLOW_END() }

template <class T> class FlowInterface;

class StateFlowTimer;

/** Base class for state machines. A state machine is a form of collaborative
 * multi-tasking. StateFlows can be scheduled on an executor, and alternately
 * perform synchronous code (executing a state handler function) and an
 * asynchronous operation (waiting for some event to happen). The asynchronous
 * operations may include waiting for a message to arrive in a queue, or
 * waiting for the allocation of an empty buffer, or a notification from a
 * called lower-level library that a specific request has completed processing.
 *
 * The current state of the StateFlow is represented by a function pointer the
 * points to a member function of the current object. When the state flow is
 * scheduled on an executor, it will execute the current state function. Upon
 * the return of that state function some Action will be performed. The Actions
 * to perform are represented by functions on the StateFlowBase class that
 * return an Action structure, such as allocate_and_call(), wait_and_call(), or
 * call_immediately(). Most factory functions that create these Actions will
 * receive the new state handler as an argument; when the asynchronous action
 * is complete, the state flow will resume execution in the presented state
 * handler function.
 */
class StateFlowBase : public Executable
{
public:
    /** Callback from the executor. This function will be invoked when the
     * current stateflow gets the CPU. It will execute the current states until
     * the flow yields or is blocked in a waiting state. */
    void run() override;

    /** Wakeup call arrived. Schedules *this on the executor. Does not know the
     * priority. */
    void notify() override;

#ifdef __FreeRTOS__
    /** Wakeup call arrived. Schedules *this on the executor. Does not know the
     * priority. */
    virtual void notify_from_isr() OVERRIDE;
#endif

    /** Return a pointer to the service I am bound to.
     * @return pointer to service
     */
    Service *service()
    {
        return service_;
    }

protected:
    /** Constructor.
     * @param service Service that this state flow is part of
     * @param size number of queues in the list
     */
    StateFlowBase(Service *service)
        : service_(service)
        , state_(STATE(terminated))
    {
    }

    /** Destructor.
     */
    ~StateFlowBase()
    {
    }

    /* forward prototype */
    class Action;

    /** State Flow callback prototype
     */
    typedef Action (StateFlowBase::*Callback)();

    /** Return type for a state flow callback.
     */
    class Action
    {
    public:
        /** Constructor.
         */
        Action(Callback s) : nextState_(s)
        {
        }

        /** Get the next state for the StateFlowAction.
         */
        Callback next_state()
        {
            return nextState_;
        }

    private:
        /** next state in state flow */
        Callback nextState_;
    };

    /** Resets the flow to the specified state.
     * @param c is the state to continue the flow from after the next
     * notification.
     */
    void reset_flow(Callback c)
    {
        state_ = c;
    }

    /** Returns true if the state flow is in a specific state. */
    bool is_state(Callback c)
    {
        return state_ == c;
    }

    /** Returns true if the current flow is terminated. */
    bool is_terminated()
    {
        return is_state(STATE(terminated));
    }

    /** Resets the flow to the specified state and starts it.
     * @param c is the state to start the flow from.
     */
    void start_flow(Callback c)
    {
        HASSERT(is_terminated());
        yield_and_call(c);
    }

    /*========== ACTION COMMANDS ===============*/
    /* StateFlow implementations will have to use one of the following commands
     * to return from a state handler to indicate what action to take. */

    /** Call the current state again via call_immediately.
     * @return function pointer to current state handler
     */
    Action again()
    {
        return Action(state_);
    }

    /** Terminate current StateFlow activity.  The message instance is not
     * released before termination.  This is usefull if the message will be
     * reused for the purpose of sending to another StateFlow.
     * @return function pointer to terminated method
     */
    Action exit()
    {
        return STATE(terminated);
    }

    /** Terminates the flow and deletes *this. Do not access any member
     * function after this call has been made. */
    Action delete_this()
    {
        state_ = STATE(terminated);
        delete this;
        // Ensures that Run() does not touch the class member variables
        // anymore.
        return wait();
    }

    /** Sets the flow to terminated state. */
    Action set_terminated() {
        state_ = STATE(terminated);
        return wait();
    }

    /** Imediately call the next state upon return.
     * @param c Callback "state" to move to
     * @return function pointer to be returned from state function
     */
    Action call_immediately(Callback c)
    {
        return Action(c);
    }

    /** Wait for an asynchronous call.
     * @return special function pointer to return from a state handler that
     * will cause the StateFlow to wait for an incoming wakeup (notification).
     */
    Action wait()
    {
        return Action(nullptr);
    }

    /** Wait for resource to become available before proceeding to next state.
     * @param c State to move to
     * @return function pointer to be returned from state function
     */
    Action wait_and_call(Callback c)
    {
        state_ = c;
        return wait();
    }

    /** Allocates a buffer from a pool and proceed to the next state when
     * allocation is successful.
     * @param target_flow defines the type of buffer to allocate.
     * @param c Callback "state" to move to after allocation
     * @param pool pool to allocate from; defaults to the pool of the target
     * flow.
     * @return function pointer to be returned from state function
     */
    template <class T>
    Action allocate_and_call(FlowInterface<Buffer<T>> *target_flow, Callback c,
                             Pool *pool = nullptr)
    {
        allocationResult_ = nullptr;
        Pool *p = pool;
        if (!p)
        {
            p = target_flow->pool();
        }
        LOG(VERBOSE, "allocate from pool %p, main pool %p", p, mainBufferPool);
        p->alloc_async<T>(this);
        return wait_and_call(c);
    }

    /** Allocates an entry from an asynchronous queue, and transitions to a
     * state once the allocation is complete.
     * @param c is the state to transition to after allocation
     * @param queue is the queue to allocate from.
     */
    Action allocate_and_call(Callback c, QAsync *queue)
    {
        allocationResult_ = nullptr;
        queue->next_async(this);
        return wait_and_call(c);
    }

    /** Takes the result of the asynchronous allocation without resetting the
     * object. This should be the first statement in the state where the
     * allocation transitioned. If you expect an empty object, use
     * \ref get_allocation_result() instead.
     * @param target_flow is the StateFlow for which we allocated.
     * @return The full buffer as it was inserted into the async queue. */
    template <class T>
    Buffer<T> *full_allocation_result(FlowInterface<Buffer<T>> *target_flow)
    {
        Buffer<T> *result = static_cast<Buffer<T> *>(allocationResult_);
        return result;
    }

    /** Takes the result of the asynchronous allocation without resetting the
     * object. This should be the first statement in the state where the
     * allocation transitioned. If you expect an empty object, use
     * \ref get_allocation_result() instead.
     * @param qasync is the typed queue which we allocated from.
     * @return The object that the queue gave to us. */
    template <class T>
    T *full_allocation_result(TypedQAsync<T> *queue)
    {
        T *result = static_cast<T*>(allocationResult_);
        return result;
    }

    /** Takes the result of the asynchronous allocation without resetting the
     * object. This should be the first statement in the state where the
     * allocation transitioned. T must be descendant of QMember. */
    template <class T>
    void cast_allocation_result(T** member)
    {
        *member = static_cast<T*>(allocationResult_);
    }

    /** Takes the result of the asynchronous allocation. This should be the
     * first statement in the state where the allocation transitioned.
     * @param target_flow is the StateFlow for which we allocated.
     * @return an initialized buffer of the correct type. */
    template <class T>
    inline Buffer<T> *
    get_allocation_result(FlowInterface<Buffer<T>> *target_flow);

    /** Place the current flow to the back of the executor, and transition to a
     * new state after we get the CPU again.  Similar to @ref call_immediately,
     * except we place this flow on the back of the Executor queue.
     * @param c Callback "state" to move to
     * @return function pointer to be returned from state function
     */
    Action yield_and_call(Callback c)
    {
        state_ = c;
        notify();
        return wait();
    }

    /** Use this timer class to deliver the timeout notification to a stateflow.
     *
     * Usage:
     *
     * in the StateFlow class create a variable
     *   StateFlowTimer timer_;
     * in the constructor initialize it with
     *   , timer_(this).
     * then in the state function do
     *   return sleep_and_call(&timer_, MSEC_TO_NSEC(200),
     *                         STATE(next_after_timeout));
     * If needed, you can wake up the timer in a handler function by calling
     * timer_.trigger(). This will transition to the new state immediately.
     */
    class StateFlowTimer : public ::Timer
    {
    public:
        StateFlowTimer(StateFlowBase *parent)
            : Timer(parent->service()->executor()->active_timers())
            , parent_(parent)
        {
        }

        long long timeout() override
        {
            parent_->notify();
            return NONE;
        }

    protected:
        /// The timer will deliver notifications to this flow.
        StateFlowBase *parent_;
    };

    /** Suspends execution of this control flow for a specified time. After
     * the timeout expires the flow will continue in state c.
     *
     * @param timer is the timer to start. This timer should be set up to
     * eventually call notify() on *this. We recommend using a StateFlowTimer.
     * @param timeout_nsec is the timeout with which to start the timer.
     * @param c is the next state to transition to when the timeout expires or
     * the timer gets triggered.
     */
    Action sleep_and_call(::Timer *timer, long long timeout_nsec, Callback c)
    {
        timer->start(timeout_nsec);
        return wait_and_call(c);
    }

    /** Calls a helper flow to perform some actions. Performs inline
     * synchronous allocation form the main buffer pool. Ignores the target
     * flow's buffer pool settings, because that makes it impossible to
     * guarantee successful allocation.
     *
     * Fills in the payload's arguments using the passed-in args by calling
     * T::reset(args...). Then sends the buffer to the target flow, and waits
     * for the target flow to call return_buffer().
     *
     * There are requirements on the arguments structure T:
     *
     * struct Foo {
     *   void reset(...);
     *   BarrierNotifiable done;
     * }
     */
    template <class T, typename... Args>
    Action invoke_subflow_and_wait(
        FlowInterface<Buffer<T>> *target_flow, Callback c, Args &&... args)
    {
        Buffer<T> *b;
        mainBufferPool->alloc(&b);
        b->data()->reset(std::forward<Args>(args)...);
        b->data()->done.reset(this);
        allocationResult_ = b->ref();
        target_flow->send(b);
        return wait_and_call(c);
    }

    struct StateFlowSelectHelper;
    struct StateFlowTimedSelectHelper;

    /** Blocks until size bytes are read and then invokes the next state. */
    Action read_repeated(StateFlowSelectHelper* helper, int fd, void* buf, size_t size, Callback c, unsigned priority = Selectable::MAX_PRIO) {
        helper->reset(Selectable::READ, fd, priority);
        helper->set_wakeup(this);
        helper->rbuf_ = static_cast<uint8_t*>(buf);
        helper->remaining_ = size;
        helper->readFully_ = 1;
        helper->readNonblocking_ = 0;
        helper->readWithTimeout_ = 0;
        helper->nextState_ = c;
        allocationResult_ = helper;
        return call_immediately(STATE(internal_try_read));
    }

    /** Attempts to read at most size_t bytes, and blocks the caller until at
     * least one byte is read. Then the next state is invoked with whatever the
     * first read returned. */
    Action read_single(StateFlowSelectHelper* helper, int fd, void* buf, size_t size, Callback c, unsigned priority = Selectable::MAX_PRIO) {
        helper->reset(Selectable::READ, fd, priority);
        helper->set_wakeup(this);
        helper->rbuf_ = static_cast<uint8_t*>(buf);
        helper->remaining_ = size;
        helper->readFully_ = 0;
        helper->readNonblocking_ = 0;
        helper->readWithTimeout_ = 0;
        helper->nextState_ = c;
        allocationResult_ = helper;
        return call_immediately(STATE(internal_try_read));
    }

    /** Attempts to read at most size bytes, and then invokes the next state,
     * even if only zero bytes are available right now. */
    Action read_nonblocking(StateFlowSelectHelper* helper, int fd, void* buf, size_t size, Callback c, unsigned priority = Selectable::MAX_PRIO) {
        helper->reset(Selectable::READ, fd, priority);
        helper->set_wakeup(this);
        helper->rbuf_ = static_cast<uint8_t*>(buf);
        helper->remaining_ = size;
        helper->readFully_ = 0;
        helper->readNonblocking_ = 1;
        helper->readWithTimeout_ = 0;
        helper->nextState_ = c;
        allocationResult_ = helper;
        return call_immediately(STATE(internal_try_read));
    }

    /** Blocks until size bytes are read, or a timeout expires. If the timeout
     * expires, jumps to next state with whatever data has been read. To figure
     * out whether the timer expired or the read completed, the caller can
     * check helper->remaining_ != 0. */
    Action read_repeated_with_timeout(StateFlowTimedSelectHelper *helper,
        long long timeout_nsec, int fd, void *buf, size_t size, Callback c,
        unsigned priority = Selectable::MAX_PRIO)
    {
        helper->reset(Selectable::READ, fd, priority);
        helper->set_timed_wakeup();
        helper->rbuf_ = static_cast<uint8_t*>(buf);
        helper->remaining_ = size;
        helper->expiry_ = OSTime::get_monotonic() + timeout_nsec;
        helper->readFully_ = 1;
        helper->readNonblocking_ = 0;
        helper->readWithTimeout_ = 1;
        helper->timer_.set_triggered(); // Needed for the first iteration
        helper->nextState_ = c;
        allocationResult_ = static_cast<StateFlowSelectHelper *>(helper);
        return call_immediately(STATE(internal_try_read));
    }

    /// Implementation state that gets repeatedly called upon every wakeup and
    /// tries to make progress on reading. @return next action.
    Action internal_try_read()
    {
        StateFlowSelectHelper *h =
            static_cast<StateFlowSelectHelper *>(allocationResult_);
        if (h->readWithTimeout_)
        {
            if (service()->executor()->is_selected(h))
            {
                service()->executor()->unselect(h);
            }
        }
        if (!h->remaining_)
        {
            h->rbuf_ = nullptr;
            return call_immediately(h->nextState_);
        }
        int count = ::read(h->fd(), h->rbuf_, h->remaining_);
        if (count > 0)
        {
            h->remaining_ -= count;
            h->rbuf_ += count;
            if (h->remaining_ && h->readFully_ && !h->readNonblocking_)
            {
                return again();
            }
            else
            {
                h->rbuf_ = nullptr;
                return call_immediately(h->nextState_);
            }
        }
        if (count < 0 &&
            (errno == EAGAIN || errno == EWOULDBLOCK || errno == EINTR))
        {
            if (h->readNonblocking_)
            {
                h->rbuf_ = nullptr;
                return call_immediately(h->nextState_);
            }
            else
            {
                // Blocked.
                if (h->readWithTimeout_)
                {
                    auto *hh = static_cast<StateFlowTimedSelectHelper *>(h);
                    if (!hh->timer_.is_triggered())
                    {
                        // We actually got a timeout notification.
                        h->rbuf_ = nullptr;
                        return call_immediately(h->nextState_);
                    }
                    hh->timer_.start_absolute(hh->expiry_);
                }
                service()->executor()->select(h);
                return wait();
            }
        }
        // Now: we are at an unknown error or EOF.
        h->rbuf_ = nullptr;
        return call_immediately(h->nextState_);
    }

<<<<<<< HEAD
    /** Wait for a listen socket to become active and ready to accept an
     * incoming connection.
     * @param helper selectable helper for maintaining the select metadata
     * @param fd file descriptor of a non-blocking listen socket
     * @param c next state
     */
    Action listen_and_call(StateFlowSelectHelper *helper, int fd, Callback c)
    {
        // verify that the fd is a socket
        struct stat stat;
        fstat(fd, &stat);
        HASSERT(S_ISSOCK(stat.st_mode));

        helper->reset(Selectable::READ, fd, Selectable::MAX_PRIO);
        helper->set_wakeup(this);

        service()->executor()->select(helper);
        return wait_and_call(c);
    }

    Action write_repeated(StateFlowSelectHelper* helper, int fd, const void* buf, size_t size, Callback c, unsigned priority = Selectable::MAX_PRIO) {
=======
    /// Writes some data into a file descriptor, repeating the operation as
    /// necessary until all bytes are written.
    ///
    /// @param helper temporary storage (usually local to the calling flow)
    /// @param fd filedes to write into
    /// @param buf Pointer to data to write. The data must stay alive until the
    /// next state is called.
    /// @param size Number of bytes of data to write.
    /// @param c next state function to call. Use the syntax STATE(my_state_fn)
    /// @param priority Which priority to schedule the flow's next state when
    /// the write is complete.
    ///
    /// @return action to return.
    ///
    Action write_repeated(StateFlowSelectHelper *helper, int fd,
        const void *buf, size_t size, Callback c,
        unsigned priority = Selectable::MAX_PRIO)
    {
>>>>>>> ce38a1bd
        helper->reset(Selectable::WRITE, fd, priority);
        helper->set_wakeup(this);
        helper->wbuf_ = static_cast<const uint8_t*>(buf);
        helper->remaining_ = size;
        helper->readFully_ = 1;
        helper->readWithTimeout_ = 0;
        helper->nextState_ = c;
        allocationResult_ = helper;
        return call_immediately(STATE(internal_try_write));
    }

    /// Implementation state that gets repeatedly called upon every wakeup and
    /// tries to make progress on writing. @return next action.
    Action internal_try_write()
    {
        StateFlowSelectHelper *h =
            static_cast<StateFlowSelectHelper *>(allocationResult_);
        if (!h->remaining_)
        {
            return call_immediately(h->nextState_);
        }
        int count = ::write(h->fd(), h->wbuf_, h->remaining_);
        if (count > 0)
        {
            h->remaining_ -= count;
            h->wbuf_ += count;
            return again();
        }
        if (count <= 0 &&
            (errno == EAGAIN || errno == EWOULDBLOCK || errno == EINTR))
        {
            // Blocked.
            service()->executor()->select(h);
            return wait();
        }
#ifdef STATEFLOW_DEBUG_WRITE_ERRORS
        static volatile int scount;
        static volatile int serrno;
        scount = count;
        serrno = errno;
        LOG(FATAL, "failed to write count=%d errno=%d", scount, serrno);
        DIE("failed write");
#endif
        // Now: we are at an unknown error or EOF.
        return call_immediately(h->nextState_);
    }

    /** Use this class to read from an fd using select() in a state flow.
     *
     * Usage:
     *
     * class FooFlow : public StateFlow(may use any variant)
     * {
     *   Action do_read()
     *   {
     *      return read_repeated(&readHelper_, fd_, buf_, 32, STATE(read_done));
     *   }
     *   ...
     *   private:
     *    StateFlowSelectHelper readHelper_;
     *    int fd_;
     *    char buf_[32];
     * }
    */
    struct StateFlowSelectHelper : public Selectable
    {
        StateFlowSelectHelper(StateFlowBase *parent)
            : Selectable(parent)
        {
        }

        union
        {
            const uint8_t *wbuf_;
            uint8_t *rbuf_;
        };

        /** State to transition to after the read is complete. */
        Callback nextState_;
        /** 1 if we need to read until all remaining_ is consumed. 0 if we want
         * to return as soon as we have read something. */
        unsigned readFully_ : 1;
        /** 1 if we need a non-blocking read, in other words, try once */
        unsigned readNonblocking_ : 1;
        /** 1 if there is also a timer involved; in this case *this must be a
         * StateFlowTimedSelectHelper. */
        unsigned readWithTimeout_ : 1;
        /** Number of bytes still outstanding to read. */
        unsigned remaining_ : 29;
    };

    /** Use this class to read from an fd with select and timeout. This clas
     * encapsulates both a selecthelper and a timer. It is okay to use them
     * separately and independently from each other as well, for example to do
     * return sleep_and_call(&timedSelect_.timer_, ...). */
    struct StateFlowTimedSelectHelper : public StateFlowSelectHelper,
                                        private Executable
    {
        StateFlowTimedSelectHelper(StateFlowBase *parent)
            : StateFlowSelectHelper(parent)
            , timer_(parent)
        {
        }

        void set_timed_wakeup() {
            set_wakeup((Executable*)this);
        }

        /** This timer is used to wake up the StateFlow. In general if the
         * timer expires first, it will notify the stateflow directly. If the
         * select expires first, it will cause code to run that trigger()'s
         * this timer.
         *
         * It is okay to use this timer for other purposes in the same
         * stateflow when there is no read_with_timeout in operation. */
        StateFlowTimer timer_;

        /** End of the wakeup timeout. We need to store this separately because
         * each immediate select return will cancel the timer. This is in
         * absolute time. */
        long long expiry_;

    private:
        // Executable interface. Called by select.
        void run() override {
            timer_.ensure_triggered();
        }
    };

private:
    /** Service this StateFlow belongs to */
    Service *service_;

    /** Terminates the current StateFlow activity.  This is a sink state, and
     * there has to be an external call to do anything useful after this state
     * has been reached.
     * @returns delay.
     */
    Action terminated();

    /** Callback from a Pool in case of an asynchronous allocation. */
    void alloc_result(QMember *b) override
    {
        LOG(VERBOSE, "allocation result arrived.");
        allocationResult_ = b;
        notify();
    }

    /** current active state in the flow */
    Callback state_;

    /** The result of the next allocation that comes in. */
    QMember *allocationResult_;

    /** Default constructor.
     */
    StateFlowBase();

    DISALLOW_COPY_AND_ASSIGN(StateFlowBase);
};

template <class T, class S> class StateFlow;

/** A state flow that has an incoming message queue, pends on that queue, and
 * runs a flow for every message that comes in from that queue. */
class StateFlowWithQueue : public StateFlowBase, protected Atomic
{
public:
    ~StateFlowWithQueue();

    /// Wakeup call arrived. Schedules *this on the executor.
    void notify() override;

#ifdef __FreeRTOS__
    /** Wakeup call arrived. Schedules *this on the executor. */
    void notify_from_isr() OVERRIDE;
#endif

    /// @returns true if the flow is waiting for work.
    bool is_waiting()
    {
        AtomicHolder h(this);
        if (!queue_empty()) return false;
        return isWaiting_;
    }

protected:
    /// Constructor. @param service specifies which thread to execute this
    /// state flow on.
    StateFlowWithQueue(Service *service);

    /** Entry into the StateFlow activity.  Pure virtual which must be defined
     * by derived class. Must eventually (through some number of states) call
     * release_and_exit() to transition to getting next message.
     * @return function pointer to next state
     */
    virtual Action entry() = 0;

    /** Takes the front entry in the queue. Must be called with the lock held.
     *
     * @returns NULL if the queue is empty.
     * @param priority will be set to the priority of the queue member removed
     fomr the queue. */
    virtual QMember *queue_next(unsigned *priority) = 0;

    /** Returns true if there are no messages queued up for later
     * processing. */
    virtual bool queue_empty() = 0;

    /** Releases the current message buffer back to the pool it came from. The
     * state flow will continue running (and not get another message) until it
     * reaches the state exit(). */
    virtual void release() = 0;

    /** Terminates the processing of this flow. Takes the next message and
     * start processing agian from entry().*/
    Action exit()
    {
        return call_immediately(STATE(wait_for_message));
    }

    /** Terminates the processing of the current message. Flows should end with
     * this action. Frees the current message.
     * @return the action for checking for new messages.
     */
    Action release_and_exit()
    {
        release();
        return exit();
    }

    /// @returns the current message we are processing.
    BufferBase *message()
    {
        return currentMessage_;
    }

    /** Releases ownership of the current message.
     * @return the current message. Ownership transferred to the caller.
     */
    BufferBase *transfer_message()
    {
        BufferBase *m = message();
        currentMessage_ = nullptr;
        return m;
    }

    /** Sets the current message being processed. */
    void reset_message(BufferBase* message, unsigned priority) {
        HASSERT(!currentMessage_);
        currentMessage_ = message;
        set_priority(priority);
    }

    /// @returns the priority of the message currently being processed.
    unsigned priority()
    {
        return currentPriority_;
    }

    /// Overrides the current priority.
    void set_priority(unsigned priority)
    {
        currentPriority_ = std::min(priority, MAX_PRIORITY_);
    }

    /** Call this from the constructor of the child class to do some work
     * before the main queue processing loop begins. When the initialization
     * states are done, call 'return exit()' to start the main loop. */
    void start_flow_at_init(Callback c)
    {
        reset_flow(c);
        notify();
        isWaiting_ = 0;
    }

private:
    STATE_FLOW_STATE(wait_for_message);

    StateFlowWithQueue* link_;
    static StateFlowWithQueue* head_;
    static Atomic headMu_;
    unsigned queueSize_;

    /// Message we are currently processing.
    BufferBase *currentMessage_;

    /// Priority of the current message we are processing.
    unsigned currentPriority_ : 31;

    /** True if we are in the pending state, waiting for an entry to show up in
     * the queue. Protected by Atomic *this. */
    unsigned isWaiting_ : 1;

    template <class Q> friend class UntypedStateFlow;
    template <class M, class B> friend class TypedStateFlow;
    friend class GlobalEventFlow;

    static const unsigned MAX_PRIORITY_ = 0x7FFFFFFFU;
};

template <class MessageType> class FlowInterface;

/// Abstract class for message recipients. A common base class for various
/// handlers. Most of them are implemented as StateFlow classes. However, if
/// the receiving flow does not need asynchronous handling, it is possible to
/// directly implement a descendant of a specific FlowInterface by overriding
/// the send() method.
template <class MessageType> class FlowInterface
{
public:
    /// Stores the message template type for external reference.
    typedef MessageType message_type;

    virtual ~FlowInterface() {}

    /** @returns the buffer pool to use for sending messages to this flow. This
     * is to be used as a hint, the caller is allowed to send buffers from
     * different source.
     * @todo(stbaker) change this to Pool* once it supports async alloc. */
    virtual Pool *pool()
    {
        return mainBufferPool;
    }

    /// Entry point to the flow. Users of the flow should call this mehtod to
    /// send a buffer to the flow.
    ///
    /// @param message buffer to send to the flow
    /// @param priority which priority back the flow should process it. Lower
    /// numbers mean process earlier.
    virtual void send(MessageType *message, unsigned priority = UINT_MAX) = 0;

    /** Synchronously allocates a message buffer from the pool of this flow. */
    MessageType *alloc()
    {
        MessageType *ret;
        pool()->alloc(&ret);
        return ret;
    }

    /** Asynchronously allocates a message buffer from the pool of this
     * flow. Will call target->AllocationCallback with the pointer. The callee
     * shall come back and use cast_alloc to turn the pointer into a usable
     * object. */
    void alloc_async(Executable *target)
    {
        typedef typename MessageType::value_type T;
        Pool* p = pool();
        p->alloc_async<T>(target);
    }

    /** Down casts and initializes an asynchronous allocation result to the
     * appropriate flow's buffer type.
     *
     * @param entry is the value that got returned by allocation_callback of
     * this pool.
     * @returns a default-constructed (zeroed) message for this flow. */
    static MessageType *cast_alloc(QMember *entry)
    {
        MessageType *result;
        Pool::alloc_async_init(static_cast<BufferBase *>(entry), &result);
        return result;
    }

    class GenericHandler;
};

template <class MessageType>
class FlowInterface<MessageType>::GenericHandler
    : public FlowInterface<MessageType>
{
public:
    typedef std::function<void(message_type *)> HandlerFn;
    GenericHandler(HandlerFn handler)
        : handler_(handler)
    {
    }

    template<class T>
    GenericHandler(T* ptr, void (T::*fn)(message_type*))
        : handler_(std::bind(fn, ptr, std::placeholders::_1)) {}

    void send(MessageType *message, unsigned priority) OVERRIDE
    {
        handler_(message);
    }

private:
    HandlerFn handler_;
};

template <class T>
Buffer<T> *
StateFlowBase::get_allocation_result(FlowInterface<Buffer<T>> *target_flow)
{
    return target_flow->cast_alloc(allocationResult_);
}


/** State flow base class with queue but generic message type.
 *
 * This base class contains the function definitions of StateFlow that don't
 * need the actual message type. It's sole purpose is to avoid having to
 * compile these function multiple times for different message type
 * template arguments. */
template<class QueueType>
class UntypedStateFlow : public StateFlowWithQueue {
public:
    /// Constructor. @param service specifies which thread to execute this
    /// state flow on.
    UntypedStateFlow(Service* service) : StateFlowWithQueue(service) {}

    ~UntypedStateFlow()
    {
    }

protected:
    /** Sends a message to the state flow for processing. This function never
     * blocks.
     *
     * @param msg Message to enqueue
     * @param priority the priority at which to enqueue this message.
     */
    void send(BufferBase *msg, unsigned priority = UINT_MAX)
    {
        AtomicHolder h(this);
        queue_.insert(msg, priority);
        queueSize_ = queue_.size();
        if (isWaiting_)
        {
            isWaiting_ = 0;
            set_priority(priority);
            this->notify();
        }
    }

    using StateFlowBase::call_immediately;
    using StateFlowBase::Callback;

    /** Takes the front entry in the queue.
     *
     * @returns NULL if the queue is empty.
     * @param priority will be set to the priority of the queue member removed
     fomr the queue. */
    QMember *queue_next(unsigned *priority) OVERRIDE
    {
        typename QueueType::Result r = queue_.next();
        if (r.item)
        {
            *priority = r.index;
        }
        return r.item;
    }

    /// @return true if this StateFlow does not have any messages pending in
    /// the queue.
    bool queue_empty() OVERRIDE {
        AtomicHolder h(this);
        return queue_.empty();
    }

private:
    /** Implementation of the queue. */
    QueueType queue_;
};

/// Helper class in the StateFlow hierarchy. Merges the typed
/// FlowInterface<Msg> abstract base into the regular stateflow hierarchy.
template <class MessageType, class Base>
class TypedStateFlow : public Base, public FlowInterface<MessageType>
{
public:
    /// Allows using Action without having StateFlowBase:: prefix in front of
    /// it.
    typedef typename Base::Action Action;

    /** Constructor.
     * @param service Service that this state flow is part of
     */
    TypedStateFlow(Service *service) : Base(service) {}

    /** Destructor.
     */
    ~TypedStateFlow()
    {
    }

    /** Sends a message to the state flow for processing. This function never
     * blocks.
     *
     * @param msg Message to enqueue
     * @param priority the priority at which to enqueue this message.
     */
    void send(MessageType *msg, unsigned priority = UINT_MAX) OVERRIDE
    {
        Base::send(msg, priority);
    }

    /** Entry into the StateFlow activity.  Pure virtual which must be
     * defined by derived class.
     * @return function pointer to next state
     */
    virtual Action entry() override = 0;

protected:
    void release() OVERRIDE
    {
        if (message())
        {
            message()->unref();
        }
        this->currentMessage_ = nullptr;
    }

    /** For state flows that are operated using invoke_subflow_and_wait this is
     * a way to hand back the buffer to the caller. message() will be null
     * afterwards. */
    void return_buffer()
    {
        message()->data()->done.notify();
        release();
    }

    /** @returns the current message we are processing. */
    MessageType *message()
    {
        return static_cast<MessageType *>(Base::message());
    }

    /** Releases ownership of the current message.
     * @return the current message. Ownership transferred to the caller.
     */
    MessageType *transfer_message()
    {
        return static_cast<MessageType *>(
            Base::transfer_message());
    }
};


/// State flow with a given typed input queue.
///
/// MessageType has to be Buffer<T>. QueueType is usually QList<N>, depending
/// on how many priority bands are necessary.
template<class MessageType, class QueueType>
class StateFlow : public TypedStateFlow<MessageType, UntypedStateFlow<QueueType> > {
public:
    /// Constructor. @param service specifies which thread to execute this
    /// state flow on.
    StateFlow(Service *service)
        : TypedStateFlow<MessageType, UntypedStateFlow<QueueType>>(service)
    {
    }
};

#endif /* _EXECUTOR_STATEFLOW_HXX_ */<|MERGE_RESOLUTION|>--- conflicted
+++ resolved
@@ -639,7 +639,6 @@
         return call_immediately(h->nextState_);
     }
 
-<<<<<<< HEAD
     /** Wait for a listen socket to become active and ready to accept an
      * incoming connection.
      * @param helper selectable helper for maintaining the select metadata
@@ -660,8 +659,6 @@
         return wait_and_call(c);
     }
 
-    Action write_repeated(StateFlowSelectHelper* helper, int fd, const void* buf, size_t size, Callback c, unsigned priority = Selectable::MAX_PRIO) {
-=======
     /// Writes some data into a file descriptor, repeating the operation as
     /// necessary until all bytes are written.
     ///
@@ -680,7 +677,6 @@
         const void *buf, size_t size, Callback c,
         unsigned priority = Selectable::MAX_PRIO)
     {
->>>>>>> ce38a1bd
         helper->reset(Selectable::WRITE, fd, priority);
         helper->set_wakeup(this);
         helper->wbuf_ = static_cast<const uint8_t*>(buf);
