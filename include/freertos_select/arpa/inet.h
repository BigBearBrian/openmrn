--- conflicted
+++ resolved
@@ -40,14 +40,12 @@
 extern "C" {
 #endif
 
-<<<<<<< HEAD
 int inet_aton (const char *name, struct in_addr *addr);
 
 uint32_t inet_addr (const char *name);
     
 char *inet_ntoa (struct in_addr addr);
-    
-=======
+
 /** Convert the network address in src to a character string in src.
  * @param af address family, AF_INET or AF_INET6
  * @param src source address in network byte order
@@ -57,7 +55,6 @@
  */
 const char *inet_ntop(int af, const void *src, char *dst, socklen_t size);
 
->>>>>>> 4cad349e
 #ifdef __cplusplus
 }
 #endif
