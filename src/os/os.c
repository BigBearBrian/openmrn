/** \copyright
 * Copyright (c) 2012, Stuart W Baker
 * All rights reserved.
 *
 * Redistribution and use in source and binary forms, with or without
 * modification, are  permitted provided that the following conditions are met:
 * 
 *  - Redistributions of source code must retain the above copyright notice,
 *    this list of conditions and the following disclaimer.
 *
 *  - Redistributions in binary form must reproduce the above copyright notice,
 *    this list of conditions and the following disclaimer in the documentation
 *    and/or other materials provided with the distribution.
 *
 * THIS SOFTWARE IS PROVIDED BY THE COPYRIGHT HOLDERS AND CONTRIBUTORS "AS IS"
 * AND ANY EXPRESS OR IMPLIED WARRANTIES, INCLUDING, BUT NOT LIMITED TO, THE
 * IMPLIED WARRANTIES OF MERCHANTABILITY AND FITNESS FOR A PARTICULAR PURPOSE
 * ARE DISCLAIMED. IN NO EVENT SHALL THE COPYRIGHT HOLDER OR CONTRIBUTORS BE
 * LIABLE FOR ANY DIRECT, INDIRECT, INCIDENTAL, SPECIAL, EXEMPLARY, OR
 * CONSEQUENTIAL DAMAGES (INCLUDING, BUT NOT LIMITED TO, PROCUREMENT OF
 * SUBSTITUTE GOODS OR SERVICES; LOSS OF USE, DATA, OR PROFITS; OR BUSINESS
 * INTERRUPTION) HOWEVER CAUSED AND ON ANY THEORY OF LIABILITY, WHETHER IN
 * CONTRACT, STRICT LIABILITY, OR TORT (INCLUDING NEGLIGENCE OR OTHERWISE)
 * ARISING IN ANY WAY OUT OF THE USE OF THIS SOFTWARE, EVEN IF ADVISED OF THE
 * POSSIBILITY OF SUCH DAMAGE.
 *
 * \file os.c
 * This file represents a C language abstraction of common operating
 * system calls.
 *
 * @author Stuart W. Baker
 * @date 13 August 2012
 */

/// Forces one definition of each inline function to be compiled.
#define OS_INLINE extern

#include <stdint.h>
#include <stdio.h>
#include <fcntl.h>
#if !defined (GCC_MEGA_AVR)
#include <unistd.h>
#endif // !GCC_MEGA_AVR

#if defined (__FreeRTOS__)
#include "devtab.h"
#include "FreeRTOS.h"
#include "task.h"

#elif defined(__WIN32__)

#include <winsock2.h>
#include <ws2tcpip.h> /* socklen_t */
#include <time.h>
#include <signal.h>

#elif defined(ESP_NONOS)

#include <sys/select.h>
#include <sched.h>
#include <signal.h>
#include <user_interface.h>

#else

#include <sys/select.h>
#include <sched.h>
#include <time.h>
#include <signal.h>

#endif // switch by OS

#include "nmranet_config.h"

#include "utils/macros.h"
#include "os/os.h"

/** default stdin */
extern const char *STDIN_DEVICE;

/** default stdout */
extern const char *STDOUT_DEVICE;

/** default stderr */
extern const char *STDERR_DEVICE;

/** Captures point of death (line). */
int g_death_lineno;
/** Captures point of death (file). */
const char* g_death_file;


/* This section of code is required because CodeSourcery's mips-gcc
 * distribution contains a strangely compiled NewLib (in the unhosted-libc.a
 * version) that does not forward these function calls to the implementations
 * we have. We are thus forced to override their weak definition of these
 * functions. */
#if defined(TARGET_PIC32MX) || defined(ESP_NONOS)
#include "reent.h"

#ifndef _READ_WRITE_RETURN_TYPE
#define _READ_WRITE_RETURN_TYPE ssize_t
#endif

int open(const char* b, int flags, ...) {
    return _open_r(_impure_ptr, b, flags, 0);
}
int close(int fd) {
    return _close_r(_impure_ptr, fd);
}
_READ_WRITE_RETURN_TYPE read(int fd, void* buf, size_t count) {
    return _read_r(_impure_ptr, fd, buf, count);
}
_READ_WRITE_RETURN_TYPE write(int fd, const void* buf, size_t count) {
    return _write_r(_impure_ptr, fd, buf, count);
}
off_t lseek(int fd, off_t offset, int whence) {
    return _lseek_r(_impure_ptr, fd, offset, whence);
}
int fstat(int fd, struct stat* buf) {
    return _fstat_r(_impure_ptr, fd, buf);
}

#endif


#if defined (__FreeRTOS__)
/** Task list entriy */
typedef struct task_list
{
    xTaskHandle task; /**< list entry data */
    char * name; /**< name of task */
    size_t unused; /**< number of bytes left unused in the stack */
    struct task_list *next; /**< next link in the list */
} TaskList;

/** List of all the tasks in the system */
static TaskList taskList;

/** Mutex for os_thread_once. */
static os_mutex_t onceMutex = OS_MUTEX_INITIALIZER;

/** Default hardware initializer.  This function is defined weak so that
 * a given board can stub in an intiailization specific to it.
 */
void hw_init(void) __attribute__ ((weak));
void hw_init(void)
{
}

<<<<<<< HEAD
/** Default hardware initializer.  This function is defined weak so that
 * a given board can stub in an intiailization specific to it.
=======
/** Default hardware post-initializer.  This function is called from the main
 * task, after the scheduler is started, but before appl_main is invoked. This
 * function is defined weak so that a given board can stub in an intiailization
 * specific to it.
>>>>>>> 6b7abb88
 */
void hw_postinit(void) __attribute__ ((weak));
void hw_postinit(void)
{
}

__attribute__ ((weak))
struct _reent* allocate_reent(void)
{
    struct _reent* data = malloc(sizeof(struct _reent));
    _REENT_INIT_PTR(data);
    return data;
}

/** One time intialization routine
 * @param once one time instance
 * @param routine method to call once
 * @return 0 upon success
 */
int os_thread_once(os_thread_once_t *once, void (*routine)(void))
{
    if (xTaskGetSchedulerState() == taskSCHEDULER_RUNNING)
    {
        /* The scheduler has started so we should use locking */
        os_mutex_lock(&onceMutex);
        if (once->state == OS_THREAD_ONCE_NEVER)
        {
            once->state = OS_THREAD_ONCE_INPROGRESS;
            os_mutex_unlock(&onceMutex);
            routine();
            os_mutex_lock(&onceMutex);
            once->state = OS_THREAD_ONCE_DONE;
        }

        while (once->state == OS_THREAD_ONCE_INPROGRESS)
        {
            /* avoid dead lock waiting for PTHREAD_ONCE_DONE state */
            os_mutex_unlock(&onceMutex);
            usleep(MSEC_TO_USEC(10));
            os_mutex_lock(&onceMutex);
        }
        os_mutex_unlock(&onceMutex);
    }
    else
    {
        /* this is for static constructures before the scheduler is started */
        if (once->state == OS_THREAD_ONCE_NEVER)
        {
            once->state = OS_THREAD_ONCE_INPROGRESS;
            routine();
            once->state = OS_THREAD_ONCE_DONE;
        }
    }

    return 0;
}
#elif defined (__WIN32__)
/** Windows does not support pipes, so we made our own with a pseudo socketpair.
 * @param fildes fildes[0] is open for reading, filedes[1] is open for writing
 * @return 0 upon success, else -1 with errno set to indicate error
 */
int pipe(int fildes[2])
{
    struct sockaddr_in addr;  
    int listener, connector, acceptor;
    socklen_t addrlen = sizeof(addr);

    if ((listener = socket(AF_INET, SOCK_STREAM, 0)) <= 0)
    {
        errno = EMFILE;
        return -1;
    }
    if ((connector = socket(AF_INET, SOCK_STREAM, 0)) <= 0)
    {
        closesocket(listener);
        errno = EMFILE;
        return -1;
    }
    
    memset(&addr, 0, sizeof(addr));
    addr.sin_family = AF_INET;
    addr.sin_addr.s_addr = htonl(INADDR_LOOPBACK);
    addr.sin_port = 0; 

    int reuse = 0;
    if (setsockopt(listener, SOL_SOCKET, SO_REUSEADDR, 
                   (char*)&reuse, (socklen_t)sizeof(reuse)) < 0)
    {
        closesocket(listener);
        closesocket(connector);
        errno = EMFILE;
        return -1;
    }

    if (bind(listener, (const struct sockaddr*)&addr, sizeof(addr)) < 0)
    {
        closesocket(listener);
        closesocket(connector);
        errno = EMFILE;
        return -1;
    }
    
    if  (getsockname(listener, (struct sockaddr*)&addr, &addrlen) < 0)
    {
        closesocket(listener);
        closesocket(connector);
        errno = EMFILE;
        return -1;
    }

    if (listen(listener, 1) < 0)
    {
        closesocket(listener);
        closesocket(connector);
        errno = EMFILE;
        return -1;
    }

    if (connect(connector, (const struct sockaddr*)&addr, addrlen) < 0)
    {
        closesocket(listener);
        closesocket(connector);
        errno = EMFILE;
        return -1;
    }
   
    if ((acceptor = accept(listener, NULL, NULL)) < 0)
    {
        closesocket(listener);
        closesocket(connector);
        errno = EMFILE;
        return  -1;
    }

    int flag = 1;
    setsockopt(connector, IPPROTO_TCP, TCP_NODELAY, (char*)&flag, sizeof(int));
    setsockopt(acceptor, IPPROTO_TCP, TCP_NODELAY, (char*)&flag, sizeof(int));

    fildes[0] = connector;
    fildes[1] = acceptor;
    closesocket(listener);
    return 0;
}
#endif

#if defined (__FreeRTOS__)
extern const void* stack_malloc(unsigned long length);

#endif  // FreeRTOS

/** Entry point to a thread.
 * @param arg metadata for entering the thread
 */
#if defined (__FreeRTOS__)
static void os_thread_start(void *arg)
{
    ThreadPriv *priv = arg;
    vTaskSetApplicationTaskTag(NULL, arg);
    _impure_ptr = priv->reent;
    (*priv->entry)(priv->arg);

    TaskList *current = &taskList;
    TaskList *last = &taskList;
    vTaskSuspendAll();
    while (current->task != xTaskGetCurrentTaskHandle())
    {
        last = current;
        current = current->next;
        HASSERT(current);
    }

    last->next = current->next;
    free(current);
    xTaskResumeAll();

    free(priv->reent);
    free(priv);
    vTaskDelete(NULL);
}
#endif

#if !defined (__EMSCRIPTEN__) && !defined(ESP_NONOS)

#if defined(__FreeRTOS__)
#if (configSUPPORT_STATIC_ALLOCATION == 1)
/** Static memory allocators for idle system thread.
 * @param pxIdleTaskTCBBuffer pointer to pointer to TCB
 * @param pxIdelTaskStackBuffer pointer to pointer to Stack
 * @param ulIdleTaskStackSize pointer to stack size
 */

void vApplicationGetIdleTaskMemory(StaticTask_t **pxIdleTaskTCBBuffer,
                                   StackType_t **pxIdleTaskStackBuffer,
                                   uint32_t *ulIdleTaskStackSize);

void vApplicationGetIdleTaskMemory(StaticTask_t **pxIdleTaskTCBBuffer,
                                   StackType_t **pxIdleTaskStackBuffer,
                                   uint32_t *ulIdleTaskStackSize)
{
    const uint32_t stksz = configMINIMAL_STACK_SIZE*sizeof(StackType_t);
    *pxIdleTaskTCBBuffer = (StaticTask_t *) malloc(sizeof(StaticTask_t));
    HASSERT(*pxIdleTaskTCBBuffer);
    *pxIdleTaskStackBuffer = (StackType_t *) malloc(stksz);
    HASSERT(*pxIdleTaskStackBuffer);
    *ulIdleTaskStackSize = configMINIMAL_STACK_SIZE;
}

/** Static memory allocators for timer system thread.
 * @param pxTimerTaskTCBBuffer pointer to pointer to TCB
 * @param pxIdelTaskStackBuffer pointer to pointer to Stack
 * @param ulTimerTaskStackSize pointer to stack size
 */

void vApplicationGetTimeraskMemory(StaticTask_t **pxTimerTaskTCBBuffer,
                                   StackType_t **pxTimerTaskStackBuffer,
                                   uint32_t *ulTimerTaskStackSize);

void vApplicationGetTimerTaskMemory(StaticTask_t **pxTimerTaskTCBBuffer,
                                   StackType_t **pxTimerTaskStackBuffer,
                                   uint32_t *ulTimerTaskStackSize)
{
    const uint32_t stksz = configMINIMAL_STACK_SIZE*sizeof(StackType_t);
    *pxTimerTaskTCBBuffer = (StaticTask_t *) malloc(sizeof(StaticTask_t));
    HASSERT(*pxTimerTaskTCBBuffer);
    *pxTimerTaskStackBuffer = (StackType_t *) malloc(stksz);
    HASSERT(*pxTimerTaskStackBuffer);
    *ulTimerTaskStackSize = configMINIMAL_STACK_SIZE;
}
#endif // configSUPPORT_STATIC_ALLOCATION
#endif // FreeRTOS


/** Create a thread.
 * @param thread handle to the created thread
 * @param name name of thread, NULL for an auto generated name
 * @param priority priority of created thread, 0 means default,
 *        lower numbers means lower priority, higher numbers mean higher priority
 * @param stack_size size in bytes of the created thread's stack
 * @param start_routine entry point of the thread
 * @param arg entry parameter to the thread
 * @return 0 upon success or error number upon failure
 */
int os_thread_create(os_thread_t *thread, const char *name, int priority,
                     size_t stack_size,
                     void *(*start_routine) (void *), void *arg)
{
    static unsigned int count = 0;
    char auto_name[10];

    if (name == NULL)
    {
        strcpy(auto_name, "thread.");
        auto_name[9] = '\0';
        auto_name[8] = '0' + (count % 10);
        auto_name[7] = '0' + (count / 10);
        count++;
        name = auto_name;
    }

#if defined (__FreeRTOS__)
    ThreadPriv *priv = malloc(sizeof(ThreadPriv));
    
    priv->entry = start_routine;
    priv->selectEventBit = 0;
    priv->arg = arg;
    priv->reent = allocate_reent();
    
    if (priority == 0)
    {
        priority = configMAX_PRIORITIES / 2;
    }
    else if (priority >= configMAX_PRIORITIES)
    {
        priority = configMAX_PRIORITIES - 1;
    }
    
    if (stack_size == 0)
    {
        stack_size = 2048;
    }

    TaskList *current = &taskList;
    vTaskSuspendAll();
    while (current->next != NULL)
    {
        current = current->next;
    }
    
    TaskList *task_new = malloc(sizeof(TaskList));
    task_new->task = NULL;
    task_new->next = NULL;
    task_new->unused = stack_size;
    current->next = task_new;
    xTaskResumeAll();
    
#if (configSUPPORT_STATIC_ALLOCATION == 1)
    if (thread)
    {
        *thread = xTaskCreateStatic(os_thread_start,
                                    (const char *const)name,
                                    stack_size/sizeof(portSTACK_TYPE),
                                    priv,
                                    priority,
                                    (StackType_t *)stack_malloc(stack_size),
                                    (StaticTask_t *) malloc(sizeof(StaticTask_t)));
        task_new->task = *thread;
        task_new->name = (char*)pcTaskGetTaskName(*thread);
    }
    else
    {
        xTaskHandle task_handle;
        task_handle = xTaskCreateStatic(os_thread_start,
                                        (const char *const)name,
                                        stack_size/sizeof(portSTACK_TYPE),
                                        priv,
                                        priority,
                                        (StackType_t *) stack_malloc(stack_size),
                                        (StaticTask_t *) malloc(sizeof(StaticTask_t)));
        task_new->task = task_handle;
        task_new->name = (char*)pcTaskGetTaskName(task_handle);
    }
#elif (configSUPPORT_DYNAMIC_ALLOCATION == 1)
    if (thread)
    {
        xTaskCreate(os_thread_start,
                    (const char *const)name,
                    stack_size/sizeof(portSTACK_TYPE),
                    priv,
                    priority,
                    thread);
        task_new->task = *thread;
        task_new->name = (char*)pcTaskGetTaskName(*thread);
    }
    else
    {
        xTaskHandle task_handle;
        xTaskCreate(os_thread_start,
                    (const char *const)name,
                    stack_size/sizeof(portSTACK_TYPE),
                    priv,
                    priority,
                    &task_handle);
        task_new->task = task_handle;
        task_new->name = (char*)pcTaskGetTaskName(task_handle);
    }
#else  // prior to v9.0.0
    if (thread)
    {
        xTaskGenericCreate(os_thread_start,
                           (const char *const)name,
                           stack_size/sizeof(portSTACK_TYPE),
                           priv,
                           priority,
                           (xTaskHandle*)thread,
                           (long unsigned int*)stack_malloc(stack_size),
                           NULL);
        task_new->task = *thread;
        task_new->name = (char*)pcTaskGetTaskName(*thread);
    }
    else
    {
        xTaskHandle task_handle;
        xTaskGenericCreate(os_thread_start,
                           (const char *const)name,
                           stack_size/sizeof(portSTACK_TYPE),
                           priv,
                           priority,
                           (xTaskHandle*)&task_handle,
                           (long unsigned int*) stack_malloc(stack_size),
                           NULL);
        task_new->task = task_handle;
        task_new->name = (char*)pcTaskGetTaskName(task_handle);
    }
#endif

    return 0;
#else // not freertos
    pthread_attr_t attr;

    int result = pthread_attr_init(&attr);
    if (result != 0)
    {
        return result;
    }
    result = pthread_attr_setdetachstate(&attr, PTHREAD_CREATE_DETACHED);
    if (result != 0)
    {
        return result;
    }

#if !defined(__linux__) && !defined(__MACH__) /* Linux allocates stack as needed */
    struct sched_param sched_param;
    result = pthread_attr_setstacksize(&attr, stack_size);
    if (result != 0)
    {
        return result;
    }

    sched_param.sched_priority = 0; /* default priority */
    result = pthread_attr_setschedparam(&attr, &sched_param);
    if (result != 0)
    {
        return result;
    }

    result = pthread_attr_setinheritsched(&attr, PTHREAD_EXPLICIT_SCHED);
    if (result != 0)
    {
        return result;
    }

    result = pthread_attr_setschedpolicy(&attr, SCHED_FIFO);
    if (result != 0)
    {
        return result;
    }
#endif // not linux and not mac
    result = pthread_create(thread, &attr, start_routine, arg);

#if !defined (__MINGW32__) && !defined (__MACH__)
    if (!result) pthread_setname_np(*thread, name);
#endif

    return result;
#endif // freertos or not
}
#endif // __EMSCRIPTEN__

/// Implement this function to read timing more accurately than 1 msec in
/// FreeRTOS.
extern long long hw_get_partial_tick_time_nsec(void);
/// Default implementation does not provide more accuracy.
long long __attribute__((weak)) hw_get_partial_tick_time_nsec() { return 0; }

long long os_get_time_monotonic(void)
{
    static long long last = 0;
    long long time;
#if defined (__FreeRTOS__)
    portTickType tick = xTaskGetTickCount();
    time = ((long long)tick) << NSEC_TO_TICK_SHIFT;
    time += hw_get_partial_tick_time_nsec();
#elif defined (__MACH__)
    /* get the timebase info */
    mach_timebase_info_data_t info;
    mach_timebase_info(&info);
    
    /* get the timestamp */
    time = (long long)mach_absolute_time();
    
    /* convert to nanoseconds */
    time *= info.numer;
    time /= info.denom;
#elif defined (__WIN32__)
    struct timeval tv;
    gettimeofday(&tv, NULL);
    time = ((long long)tv.tv_sec * 1000LL * 1000LL * 1000LL) +
           ((long long)tv.tv_usec * 1000LL);
#elif defined(ESP_NONOS)
    static uint32_t clockmul = 0;
    if (clockmul == 0) {
        clockmul = system_rtc_clock_cali_proc();
        clockmul *= 1000;
        clockmul >>= 10;
    }
    time = system_get_rtc_time();
    time *= clockmul;
    time >>= 2;
#else
    struct timespec ts;
#if defined (__nuttx__)
    clock_gettime(CLOCK_REALTIME, &ts);
#else
    clock_gettime(CLOCK_MONOTONIC, &ts);
#endif
    time = ((long long)ts.tv_sec * 1000000000LL) + ts.tv_nsec;
    
#endif
    /* This logic ensures that every successive call is one value larger
     * than the last.  Each call returns a unique value.
     */
    if (time <= last)
    {
        last++;
    }
    else
    {
        last = time;
    }

    return last;
}

#if defined(__EMSCRIPTEN__)
int os_thread_once(os_thread_once_t *once, void (*routine)(void))
{
    if (once->state == OS_THREAD_ONCE_NEVER)
    {
        once->state = OS_THREAD_ONCE_INPROGRESS;
        routine();
        once->state = OS_THREAD_ONCE_DONE;
    }
    else if (once->state == OS_THREAD_ONCE_INPROGRESS)
    {
        DIE("Recursive call to os_thread_once.");
    }
    return 0;
}
#endif

#if defined (__FreeRTOS__)
/* standard C library hooks for multi-threading */

/** Lock access to malloc.
 */
void __malloc_lock(void)
{
    if (xTaskGetSchedulerState() != taskSCHEDULER_NOT_STARTED)
    {
        vTaskSuspendAll();
    }
}

/** Unlock access to malloc.
 */
void __malloc_unlock(void)
{
    if (xTaskGetSchedulerState() != taskSCHEDULER_NOT_STARTED)
    {
        xTaskResumeAll();
    }
}

#if defined (_REENT_SMALL)
void *__real__malloc_r(size_t size);
void __real__free_r(void *address);

/** malloc() wrapper for newlib-nano
 * @param size size of malloc in bytes
 * @return pointer to newly malloc'd space
 */
void *__wrap__malloc_r(size_t size)
{
    void *result;
    __malloc_lock();
    result = __real__malloc_r(size);
    __malloc_unlock();
    return result;
}

/** free() wrapper for newlib-nano
 * @param address pointer to previously malloc'd address
 */
void __wrap__free_r(void *address)
{
    __malloc_lock();
    __real__free_r(address);
    __malloc_unlock();
}
#endif

/** Implementation of standard sleep().
 * @param seconds number of seconds to sleep
 */
unsigned sleep(unsigned seconds)
{
    vTaskDelay(seconds * configTICK_RATE_HZ);
    return 0;
}

/** Implementation of standard usleep().
 * @param usec number of microseconds to sleep
 */
int usleep(useconds_t usec)
{
    long long nsec = usec;
    nsec *= 1000;
    vTaskDelay(nsec >> NSEC_TO_TICK_SHIFT);
    return 0;
}

void abort(void)
{
#if defined(TARGET_LPC2368) || defined(TARGET_LPC11Cxx) || defined(TARGET_LPC1768) || defined(GCC_ARMCM3) || defined (GCC_ARMCM0) || defined(TARGET_PIC32MX)
    diewith(BLINK_DIE_ABORT);
#endif
    for (;;)
    {
    }
}

/* magic that allows for an optional second heap region */
char __attribute__((weak)) __heap2_start_alias;
extern char __heap2_start __attribute__((weak, alias ("__heap2_start_alias")));
extern char __heap2_end __attribute__((weak, alias ("__heap2_start_alias")));

extern char *heap_end;
char *heap_end = 0;
extern char *heap2_end;
char *heap2_end = 0;
void* _sbrk_r(struct _reent *reent, ptrdiff_t incr)
{
    /** @todo (Stuart Baker) change naming to remove "cs3" convention */
    extern char __cs3_heap_start;
    extern char __cs3_heap_end; /* Defined by the linker */
    char *prev_heap_end;
    if (heap_end == 0)
    {
        heap_end = &__cs3_heap_start;
    }
    prev_heap_end = heap_end;
    if ((heap_end + incr) > &__cs3_heap_end)
    {
        if (&__heap2_start != &__heap2_end)
        {
            /* there is a second heap */
            char *prev_heap2_end;
            if (heap2_end == 0)
            {
                heap2_end = &__heap2_start;
            }
            prev_heap2_end = heap2_end;
            if ((heap2_end + incr) <= &__heap2_end)
            {
                heap2_end += incr;
                return (caddr_t) prev_heap2_end;
            }
        }
        /* Heap and stack collistion */
        diewith(BLINK_DIE_OUTOFMEM);
        return 0;
    }
    heap_end += incr;
    return (caddr_t) prev_heap_end;
}

xTaskHandle volatile overflowed_task = 0;
signed portCHAR * volatile overflowed_task_name = 0;

/** This method is called if a stack overflows its boundries.
 * @param task task handle for violating task
 * @param name name of violating task
 */
void vApplicationStackOverflowHook(xTaskHandle task, signed portCHAR *name)
{
    overflowed_task = task;
    overflowed_task_name = name;
    diewith(BLINK_DIE_STACKOVERFLOW);
}

/** This method will be called repeatedly from the idle task. If needed, it can
 * be overridden in hw_init.c.
 */
void hw_idle_hook(void) __attribute__((weak));

void hw_idle_hook(void)
{
}

/** Here we will monitor the other tasks.
 */
void vApplicationIdleHook( void )
{
    vTaskSuspendAll();
    xTaskResumeAll();
    hw_idle_hook();
    for (TaskList *tl = &taskList; tl != NULL; tl = tl->next)
    {
        if (tl->task)
        {
            tl->name = (char*)pcTaskGetTaskName(tl->task);
            tl->unused = uxTaskGetStackHighWaterMark(tl->task) * sizeof(portSTACK_TYPE);
        }
    }
}

#ifdef TARGET_PIC32MX
static void __attribute__((nomips16)) os_yield_trampoline(void) {
    taskYIELD();
}

void __attribute__((nomips16)) os_isr_exit_yield_test(int woken) {
   portEND_SWITCHING_ISR(woken); 
}

#else
static inline void __attribute__((always_inline)) os_yield_trampoline(void) {
    taskYIELD();
}
#endif

/** Entry point to the main thread.
 * @param arg unused argument
 * @return NULL;
 */
void main_thread(void *arg)
{
    ThreadPriv *priv = arg;
    char *argv[2] = {"nmranet", NULL};
    vTaskSetApplicationTaskTag(NULL, arg);
    _impure_ptr = priv->reent;

    /* setup the monitoring entries for the timer and idle tasks */
#if configUSE_TIMERS
    taskList.next = malloc(sizeof(TaskList)*2);
    taskList.next->task = xTimerGetTimerDaemonTaskHandle();
    taskList.next->unused = uxTaskGetStackHighWaterMark(taskList.next->task);
    taskList.next->next = taskList.next + 1;
    taskList.next->next->task = xTaskGetIdleTaskHandle();
    taskList.next->next->unused = uxTaskGetStackHighWaterMark(taskList.next->next->task);
    taskList.next->next->next = NULL;
#else
    taskList.next = malloc(sizeof(TaskList));
    taskList.next->task = xTaskGetIdleTaskHandle();
    taskList.next->unused = uxTaskGetStackHighWaterMark(taskList.next->task);
    taskList.next->next = NULL;
#endif

    /* Allow any library threads to run that must run ahead of main */
    os_yield_trampoline();

<<<<<<< HEAD
=======
    /* Give another chance to the board file to do work, this time coordinating
     * between application and library threads. */
>>>>>>> 6b7abb88
    hw_postinit();

    appl_main(1, argv);
    // If the main thread returns, FreeRTOS usually crashes the CPU in a
    // hard-to-debug state. Let's avoid that.
    abort();
}
#endif

/** This function does nothing. It can be used to alias other symbols to it via
 * linker flags, such as atexit(). @return 0. */
int ignore_fn(void)
{
    return 0;
}

#if !defined (__MINGW32__)
int main(int argc, char *argv[]) __attribute__ ((weak));
#endif

/** Entry point to program.
 * @param argc number of command line arguments
 * @param argv array of command line aguments
 * @return 0, should never return
 */
int main(int argc, char *argv[])
{
#if defined (__FreeRTOS__)
    /* initialize the processor hardware */
    hw_init();

    ThreadPriv *priv = malloc(sizeof(ThreadPriv));
    xTaskHandle task_handle;
    int priority;
    priv->reent = _impure_ptr;
    priv->selectEventBit = 0;
    priv->entry = NULL;
    priv->arg = NULL;
    
    if (config_main_thread_priority() == 0xdefa01)
    {
        priority = configMAX_PRIORITIES / 2;
    }
    else
    {
        priority = config_main_thread_priority();
    }
    
#ifndef TARGET_LPC11Cxx
    /* stdin */
    if (open(STDIN_DEVICE, O_RDWR) < 0)
    {
        open("/dev/null", O_RDWR);
    }
    /* stdout */
    if (open(STDOUT_DEVICE, O_RDWR) < 0)
    {
        open("/dev/null", O_RDWR);
    }
    /* stderr */
    if (open(STDERR_DEVICE, O_WRONLY) < 0)
    {
        open("/dev/null", O_WRONLY);
    }
#endif

    /* start the main thread */
#if (configSUPPORT_STATIC_ALLOCATION == 1)
    task_handle = xTaskCreateStatic(main_thread, (char *)"thread.main",
                                    config_main_thread_stack_size() / sizeof(portSTACK_TYPE), priv,
                                    priority,
                                    (StackType_t *)stack_malloc(config_main_thread_stack_size()),
                                    (StaticTask_t *) malloc(sizeof(StaticTask_t)));
#elif (configSUPPORT_DYNAMIC_ALLOCATION == 1)
    xTaskCreate(main_thread, (char *)"thread.main",
                config_main_thread_stack_size() / sizeof(portSTACK_TYPE), priv,
                priority,
                &task_handle);
#else
    xTaskGenericCreate(main_thread, (char *)"thread.main",
                       config_main_thread_stack_size() / sizeof(portSTACK_TYPE), priv,
                       priority, &task_handle,
                       (long unsigned int *)stack_malloc(config_main_thread_stack_size()),
                       NULL);
#endif
    taskList.task = task_handle;
    taskList.unused = config_main_thread_stack_size();
    taskList.name = "thread.main";

    vTaskStartScheduler();
#else
#if defined (__WIN32__)
    /* enable Windows networking */
    WSADATA wsa_data;
    WSAStartup(WINSOCK_VERSION, &wsa_data);
#endif
    return appl_main(argc, argv);
#endif
}


#if 0 && defined(ESP_NONOS)
struct _reent *_impure_ptr = NULL;
static int my_errno;
int* __errno(void) {
    return &my_errno;
}
#endif<|MERGE_RESOLUTION|>--- conflicted
+++ resolved
@@ -148,15 +148,10 @@
 {
 }
 
-<<<<<<< HEAD
-/** Default hardware initializer.  This function is defined weak so that
- * a given board can stub in an intiailization specific to it.
-=======
 /** Default hardware post-initializer.  This function is called from the main
  * task, after the scheduler is started, but before appl_main is invoked. This
  * function is defined weak so that a given board can stub in an intiailization
  * specific to it.
->>>>>>> 6b7abb88
  */
 void hw_postinit(void) __attribute__ ((weak));
 void hw_postinit(void)
@@ -878,11 +873,8 @@
     /* Allow any library threads to run that must run ahead of main */
     os_yield_trampoline();
 
-<<<<<<< HEAD
-=======
     /* Give another chance to the board file to do work, this time coordinating
      * between application and library threads. */
->>>>>>> 6b7abb88
     hw_postinit();
 
     appl_main(1, argv);
