--- conflicted
+++ resolved
@@ -31,13 +31,8 @@
  * @date 13 August 2012
  */
 
-<<<<<<< HEAD
 #ifndef _endian_h_
 #define _endian_h_
-=======
-#ifndef _FREERTOS_ENDIAN_H_
-#define _FREERTOS_ENDIAN_H_
->>>>>>> 9b61cbef
 
 #include <stdint.h>
 
@@ -108,8 +103,4 @@
     #define le64toh(x) (x)
 #endif
 
-<<<<<<< HEAD
 #endif /* _endian_h_ */
-=======
-#endif // _FREERTOS_ENDIAN_H_
->>>>>>> 9b61cbef
