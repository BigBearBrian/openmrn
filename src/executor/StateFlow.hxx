/** \copyright
 * Copyright (c) 2013, Stuart W Baker
 * All rights reserved.
 *
 * Redistribution and use in source and binary forms, with or without
 * modification, are permitted provided that the following conditions are met:
 *
 *  - Redistributions of source code must retain the above copyright notice,
 *    this list of conditions and the following disclaimer.
 *
 *  - Redistributions in binary form must reproduce the above copyright notice,
 *    this list of conditions and the following disclaimer in the documentation
 *    and/or other materials provided with the distribution.
 *
 * THIS SOFTWARE IS PROVIDED BY THE COPYRIGHT HOLDERS AND CONTRIBUTORS "AS IS"
 * AND ANY EXPRESS OR IMPLIED WARRANTIES, INCLUDING, BUT NOT LIMITED TO, THE
 * IMPLIED WARRANTIES OF MERCHANTABILITY AND FITNESS FOR A PARTICULAR PURPOSE
 * ARE DISCLAIMED. IN NO EVENT SHALL THE COPYRIGHT HOLDER OR CONTRIBUTORS BE
 * LIABLE FOR ANY DIRECT, INDIRECT, INCIDENTAL, SPECIAL, EXEMPLARY, OR
 * CONSEQUENTIAL DAMAGES (INCLUDING, BUT NOT LIMITED TO, PROCUREMENT OF
 * SUBSTITUTE GOODS OR SERVICES; LOSS OF USE, DATA, OR PROFITS; OR BUSINESS
 * INTERRUPTION) HOWEVER CAUSED AND ON ANY THEORY OF LIABILITY, WHETHER IN
 * CONTRACT, STRICT LIABILITY, OR TORT (INCLUDING NEGLIGENCE OR OTHERWISE)
 * ARISING IN ANY WAY OUT OF THE USE OF THIS SOFTWARE, EVEN IF ADVISED OF THE
 * POSSIBILITY OF SUCH DAMAGE.
 *
 * \file StateFlow.hxx
 *
 * Defines a type of state machine flow used within class Service.
 *
 * @author Stuart W Baker
 * @date 25 December 2013
 */

#ifndef _EXECUTOR_STATEFLOW_HXX_
#define _EXECUTOR_STATEFLOW_HXX_

#include <unistd.h>
#include <type_traits>
#include <functional>
#include <sys/stat.h>

#include "executor/Service.hxx"
#include "executor/Timer.hxx"
#include "utils/Buffer.hxx"
#include "utils/Queue.hxx"

/// Turns a function name into an argument to be supplied to functions
/// expecting a state. Usage:
/// Action foo() {
///    ...
///    return wait_and_call(STATE(next_state));
/// }
/// Action next_state() { ... }
///
/// This macro exists to avoid writing a lot of boilerplate to correctly with
/// c++ syntax reference state functions.
///
/// @param _fn is the name of a state function on the current class.
#define STATE(_fn)                                                             \
    (StateFlowBase::Callback)(                                                 \
        &std::remove_reference<decltype(*this)>::type::_fn)

/** Declare a state callback in a StateFlow.
 * @param _state the method name of the StateFlow state callback
 */
#define STATE_FLOW_STATE(_state) Action _state()

/** Begin the definition of a StateFlow.
 * @param _name the class name of the StateFlow derived object
 * @param _message is the type of message that this stateflow can receive.
 * @param _priorities number of input queue priorities
 */
#define STATE_FLOW_START(_name, _message, _priorities)                         \
    class _name : public StateFlow<_message, _priorities>                      \
    {                                                                          \
    public:                                                                    \
        _name(Service *service) : StateFlow<_priorities, _priorities>(service) \
        {                                                                      \
        }                                                                      \
                                                                               \
    private:                                                                   \
        STATE_FLOW_STATE(entry);                                               \
                                                                               \
        _name();                                                               \
                                                                               \
    DISALLOW_COPY_AND_ASSIGN(_name)

/** Begin the definition of a StateFlow that includes timeouts.
 * @param _name the class name of the StateFlow derived object
 * @param _priorities number of input queue priorities
 */
#define STATE_FLOW_START_WITH_TIMER(_name, _priorities)                        \
    class _name : public StateFlow<_priorities>                                \
    {                                                                          \
    public:                                                                    \
        _name(Service *service)                                                \
            : StateFlow<_priorities>(service)                                  \
            , timer(TIMEOUT_FROM(service, state_flow_timeout), service, this)  \
            , timerMsg(NULL)                                                   \
        {                                                                      \
        }                                                                      \
                                                                               \
        ~_name()                                                               \
        {                                                                      \
        }                                                                      \
                                                                               \
        void timeout()                                                         \
        {                                                                      \
            timerMsg ? me()->send(timerMsg) :;                                 \
            timerMsg = NULL;                                                   \
        }                                                                      \
                                                                               \
        void trigger()                                                         \
        {                                                                      \
            timer.trigger();                                                   \
        }                                                                      \
                                                                               \
    private:                                                                   \
        STATE_FLOW_STATE(entry);                                               \
                                                                               \
        Action timeout_and_call(Callback c, Message *msg, long long period)    \
        {                                                                      \
            msg->id(msg->id() | Message::IN_PROCESS_MSK);                      \
            timerMsg = msg;                                                    \
            timer.start(period);                                               \
            return Action(c);                                                  \
        }                                                                      \
                                                                               \
        Timer timer;                                                           \
        Message *timerMsg;                                                     \
                                                                               \
        bool early()                                                           \
        {                                                                      \
            return timer.early();                                              \
        }                                                                      \
                                                                               \
        _name();                                                               \
                                                                               \
    DISALLOW_COPY_AND_ASSIGN(_name)

/** End the definition of a StateFlow.
 */
#define STATE_FLOW_END() }

template <class T> class FlowInterface;

class StateFlowTimer;

/** Base class for state machines. A state machine is a form of collaborative
 * multi-tasking. StateFlows can be scheduled on an executor, and alternately
 * perform synchronous code (executing a state handler function) and an
 * asynchronous operation (waiting for some event to happen). The asynchronous
 * operations may include waiting for a message to arrive in a queue, or
 * waiting for the allocation of an empty buffer, or a notification from a
 * called lower-level library that a specific request has completed processing.
 *
 * The current state of the StateFlow is represented by a function pointer the
 * points to a member function of the current object. When the state flow is
 * scheduled on an executor, it will execute the current state function. Upon
 * the return of that state function some Action will be performed. The Actions
 * to perform are represented by functions on the StateFlowBase class that
 * return an Action structure, such as allocate_and_call(), wait_and_call(), or
 * call_immediately(). Most factory functions that create these Actions will
 * receive the new state handler as an argument; when the asynchronous action
 * is complete, the state flow will resume execution in the presented state
 * handler function.
 */
class StateFlowBase : public Executable
{
public:
    /** Callback from the executor. This function will be invoked when the
     * current stateflow gets the CPU. It will execute the current states until
     * the flow yields or is blocked in a waiting state. */
    void run() override;

    /** Wakeup call arrived. Schedules *this on the executor. Does not know the
     * priority. */
    void notify() override;

#ifdef __FreeRTOS__
    /** Wakeup call arrived. Schedules *this on the executor. Does not know the
     * priority. */
    virtual void notify_from_isr() OVERRIDE;
#endif

    /** Return a pointer to the service I am bound to.
     * @return pointer to service
     */
    Service *service()
    {
        return service_;
    }

protected:
    /** Constructor.
     * @param service Service that this state flow is part of
     * @param size number of queues in the list
     */
    StateFlowBase(Service *service)
        : service_(service)
        , state_(STATE(terminated))
    {
    }

    /** Destructor.
     */
    ~StateFlowBase()
    {
    }

    /* forward prototype */
    class Action;

    /** State Flow callback prototype
     */
    typedef Action (StateFlowBase::*Callback)();

    /** Return type for a state flow callback.
     */
    class Action
    {
    public:
        /** Constructor.
         */
        Action(Callback s) : nextState_(s)
        {
        }

        /** Get the next state for the StateFlowAction.
         */
        Callback next_state()
        {
            return nextState_;
        }

    private:
        /** next state in state flow */
        Callback nextState_;
    };

    /** Resets the flow to the specified state.
     * @param c is the state to continue the flow from after the next
     * notification.
     */
    void reset_flow(Callback c)
    {
        state_ = c;
    }

    /** Returns true if the state flow is in a specific state. */
    bool is_state(Callback c)
    {
        return state_ == c;
    }

    /** Returns true if the current flow is terminated. */
    bool is_terminated()
    {
        return is_state(STATE(terminated));
    }

    /** Resets the flow to the specified state and starts it.
     * @param c is the state to start the flow from.
     */
    void start_flow(Callback c)
    {
        HASSERT(is_terminated());
        yield_and_call(c);
    }

    /*========== ACTION COMMANDS ===============*/
    /* StateFlow implementations will have to use one of the following commands
     * to return from a state handler to indicate what action to take. */

    /** Call the current state again via call_immediately.
     * @return function pointer to current state handler
     */
    Action again()
    {
        return Action(state_);
    }

    /** Terminate current StateFlow activity.  The message instance is not
     * released before termination.  This is usefull if the message will be
     * reused for the purpose of sending to another StateFlow.
     * @return function pointer to terminated method
     */
    Action exit()
    {
        return STATE(terminated);
    }

    /** Terminates the flow and deletes *this. Do not access any member
     * function after this call has been made. */
    Action delete_this()
    {
        state_ = STATE(terminated);
        delete this;
        // Ensures that Run() does not touch the class member variables
        // anymore.
        return wait();
    }

    /** Sets the flow to terminated state. */
    Action set_terminated() {
        state_ = STATE(terminated);
        return wait();
    }

    /** Imediately call the next state upon return.
     * @param c Callback "state" to move to
     * @return function pointer to be returned from state function
     */
    Action call_immediately(Callback c)
    {
        return Action(c);
    }

    /** Wait for an asynchronous call.
     * @return special function pointer to return from a state handler that
     * will cause the StateFlow to wait for an incoming wakeup (notification).
     */
    Action wait()
    {
        return Action(nullptr);
    }

    /** Wait for resource to become available before proceeding to next state.
     * @param c State to move to
     * @return function pointer to be returned from state function
     */
    Action wait_and_call(Callback c)
    {
        state_ = c;
        return wait();
    }

    /** Allocates a buffer from a pool and proceed to the next state when
     * allocation is successful.
     * @param target_flow defines the type of buffer to allocate.
     * @param c Callback "state" to move to after allocation
     * @param pool pool to allocate from; defaults to the pool of the target
     * flow.
     * @return function pointer to be returned from state function
     */
    template <class T>
    Action allocate_and_call(FlowInterface<Buffer<T>> *target_flow, Callback c,
                             Pool *pool = nullptr)
    {
        allocationResult_ = nullptr;
        Pool *p = pool;
        if (!p)
        {
            p = target_flow->pool();
        }
        LOG(VERBOSE, "allocate from pool %p, main pool %p", p, mainBufferPool);
        p->alloc_async<T>(this);
        return wait_and_call(c);
    }

    /** Allocates an entry from an asynchronous queue, and transitions to a
     * state once the allocation is complete.
     * @param c is the state to transition to after allocation
     * @param queue is the queue to allocate from.
     */
    Action allocate_and_call(Callback c, QAsync *queue)
    {
        allocationResult_ = nullptr;
        queue->next_async(this);
        return wait_and_call(c);
    }

    /** Takes the result of the asynchronous allocation without resetting the
     * object. This should be the first statement in the state where the
     * allocation transitioned. If you expect an empty object, use
     * \ref get_allocation_result() instead.
     * @param target_flow is the StateFlow for which we allocated.
     * @return The full buffer as it was inserted into the async queue. */
    template <class T>
    Buffer<T> *full_allocation_result(FlowInterface<Buffer<T>> *target_flow)
    {
        Buffer<T> *result = static_cast<Buffer<T> *>(allocationResult_);
        return result;
    }

    /** Takes the result of the asynchronous allocation without resetting the
     * object. This should be the first statement in the state where the
     * allocation transitioned. If you expect an empty object, use
     * \ref get_allocation_result() instead.
     * @param qasync is the typed queue which we allocated from.
     * @return The object that the queue gave to us. */
    template <class T>
    T *full_allocation_result(TypedQAsync<T> *queue)
    {
        T *result = static_cast<T*>(allocationResult_);
        return result;
    }

    /** Takes the result of the asynchronous allocation without resetting the
     * object. This should be the first statement in the state where the
     * allocation transitioned. T must be descendant of QMember. */
    template <class T>
    void cast_allocation_result(T** member)
    {
        *member = static_cast<T*>(allocationResult_);
    }

    /** Takes the result of the asynchronous allocation. This should be the
     * first statement in the state where the allocation transitioned.
     * @param target_flow is the StateFlow for which we allocated.
     * @return an initialized buffer of the correct type. */
    template <class T>
    inline Buffer<T> *
    get_allocation_result(FlowInterface<Buffer<T>> *target_flow);

    /** Place the current flow to the back of the executor, and transition to a
     * new state after we get the CPU again.  Similar to @ref call_immediately,
     * except we place this flow on the back of the Executor queue.
     * @param c Callback "state" to move to
     * @return function pointer to be returned from state function
     */
    Action yield_and_call(Callback c)
    {
        state_ = c;
        notify();
        return wait();
    }

    /** Use this timer class to deliver the timeout notification to a stateflow.
     *
     * Usage:
     *
     * in the StateFlow class create a variable
     *   StateFlowTimer timer_;
     * in the constructor initialize it with
     *   , timer_(this).
     * then in the state function do
     *   return sleep_and_call(&timer_, MSEC_TO_NSEC(200),
     *                         STATE(next_after_timeout));
     * If needed, you can wake up the timer in a handler function by calling
     * timer_.trigger(). This will transition to the new state immediately.
     */
    class StateFlowTimer : public ::Timer
    {
    public:
        StateFlowTimer(StateFlowBase *parent)
            : Timer(parent->service()->executor()->active_timers())
            , parent_(parent)
        {
        }

        long long timeout() override
        {
            parent_->notify();
            return NONE;
        }

    protected:
        /// The timer will deliver notifications to this flow.
        StateFlowBase *parent_;
    };

    /** Suspends execution of this control flow for a specified time. After
     * the timeout expires the flow will continue in state c.
     *
     * @param timer is the timer to start. This timer should be set up to
     * eventually call notify() on *this. We recommend using a StateFlowTimer.
     * @param timeout_nsec is the timeout with which to start the timer.
     * @param c is the next state to transition to when the timeout expires or
     * the timer gets triggered.
     */
    Action sleep_and_call(::Timer *timer, long long timeout_nsec, Callback c)
    {
        timer->start(timeout_nsec);
        return wait_and_call(c);
    }

    /** Calls a helper flow to perform some actions. Performs inline
     * synchronous allocation form the main buffer pool. Ignores the target
     * flow's buffer pool settings, because that makes it impossible to
     * guarantee successful allocation.
     *
     * Fills in the payload's arguments using the passed-in args by calling
     * T::reset(args...). Then sends the buffer to the target flow, and waits
     * for the target flow to call return_buffer().
     *
     * There are requirements on the arguments structure T:
     *
     * struct Foo {
     *   void reset(...);
     *   BarrierNotifiable done;
     * }
     */
    template <class T, typename... Args>
    Action invoke_subflow_and_wait(
        FlowInterface<Buffer<T>> *target_flow, Callback c, Args &&... args)
    {
        Buffer<T> *b;
        mainBufferPool->alloc(&b);
        b->data()->reset(std::forward<Args>(args)...);
        b->data()->done.reset(this);
        allocationResult_ = b->ref();
        target_flow->send(b);
        return wait_and_call(c);
    }

    struct StateFlowSelectHelper;
    struct StateFlowTimedSelectHelper;

    /** Blocks until size bytes are read and then invokes the next state. */
    Action read_repeated(StateFlowSelectHelper* helper, int fd, void* buf, size_t size, Callback c, unsigned priority = Selectable::MAX_PRIO) {
        helper->reset(Selectable::READ, fd, priority);
        helper->set_wakeup(this);
        helper->rbuf_ = static_cast<uint8_t*>(buf);
        helper->remaining_ = size;
        helper->readFully_ = 1;
        helper->readNonblocking_ = 0;
        helper->readWithTimeout_ = 0;
        helper->nextState_ = c;
        allocationResult_ = helper;
        return call_immediately(STATE(internal_try_read));
    }

    /** Attempts to read at most size_t bytes, and blocks the caller until at
     * least one byte is read. Then the next state is invoked with whatever the
     * first read returned. */
    Action read_single(StateFlowSelectHelper* helper, int fd, void* buf, size_t size, Callback c, unsigned priority = Selectable::MAX_PRIO) {
        helper->reset(Selectable::READ, fd, priority);
        helper->set_wakeup(this);
        helper->rbuf_ = static_cast<uint8_t*>(buf);
        helper->remaining_ = size;
        helper->readFully_ = 0;
        helper->readNonblocking_ = 0;
        helper->readWithTimeout_ = 0;
        helper->nextState_ = c;
        allocationResult_ = helper;
        return call_immediately(STATE(internal_try_read));
    }

    /** Attempts to read at most size bytes, and then invokes the next state,
     * even if only zero bytes are available right now. */
    Action read_nonblocking(StateFlowSelectHelper* helper, int fd, void* buf, size_t size, Callback c, unsigned priority = Selectable::MAX_PRIO) {
        helper->reset(Selectable::READ, fd, priority);
        helper->set_wakeup(this);
        helper->rbuf_ = static_cast<uint8_t*>(buf);
        helper->remaining_ = size;
        helper->readFully_ = 0;
        helper->readNonblocking_ = 1;
        helper->readWithTimeout_ = 0;
        helper->nextState_ = c;
        allocationResult_ = helper;
        return call_immediately(STATE(internal_try_read));
    }

    /** Blocks until size bytes are read, or a timeout expires. If the timeout
     * expires, jumps to next state with whatever data has been read. To figure
     * out whether the timer expired or the read completed, the caller can
     * check helper->remaining_ != 0. */
    Action read_repeated_with_timeout(StateFlowTimedSelectHelper *helper,
        long long timeout_nsec, int fd, void *buf, size_t size, Callback c,
        unsigned priority = Selectable::MAX_PRIO)
    {
        helper->reset(Selectable::READ, fd, priority);
        helper->set_timed_wakeup();
        helper->rbuf_ = static_cast<uint8_t*>(buf);
        helper->remaining_ = size;
        helper->expiry_ = OSTime::get_monotonic() + timeout_nsec;
        helper->readFully_ = 1;
        helper->readNonblocking_ = 0;
        helper->readWithTimeout_ = 1;
        helper->timer_.set_triggered(); // Needed for the first iteration
        helper->nextState_ = c;
        allocationResult_ = static_cast<StateFlowSelectHelper *>(helper);
        return call_immediately(STATE(internal_try_read));
    }

    /// Implementation state that gets repeatedly called upon every wakeup and
    /// tries to make progress on reading. @return next action.
    Action internal_try_read()
    {
        StateFlowSelectHelper *h =
            static_cast<StateFlowSelectHelper *>(allocationResult_);
        if (h->readWithTimeout_)
        {
            if (service()->executor()->is_selected(h))
            {
                service()->executor()->unselect(h);
            }
        }
        if (!h->remaining_)
        {
            h->rbuf_ = nullptr;
            return call_immediately(h->nextState_);
        }
        int count = ::read(h->fd(), h->rbuf_, h->remaining_);
        if (count > 0)
        {
            h->remaining_ -= count;
            h->rbuf_ += count;
            if (h->remaining_ && h->readFully_ && !h->readNonblocking_)
            {
                return again();
            }
            else
            {
                h->rbuf_ = nullptr;
                return call_immediately(h->nextState_);
            }
        }
        if (count < 0 &&
            (errno == EAGAIN || errno == EWOULDBLOCK || errno == EINTR))
        {
            if (h->readNonblocking_)
            {
                h->rbuf_ = nullptr;
                return call_immediately(h->nextState_);
            }
            else
            {
                // Blocked.
                if (h->readWithTimeout_)
                {
                    auto *hh = static_cast<StateFlowTimedSelectHelper *>(h);
                    if (!hh->timer_.is_triggered())
                    {
                        // We actually got a timeout notification.
                        h->rbuf_ = nullptr;
                        return call_immediately(h->nextState_);
                    }
                    hh->timer_.start_absolute(hh->expiry_);
                }
                service()->executor()->select(h);
                return wait();
            }
        }
        // Now: we are at an unknown error or EOF.
        h->rbuf_ = nullptr;
        return call_immediately(h->nextState_);
    }

<<<<<<< HEAD
=======

#ifdef HAVE_BSDSOCKET
>>>>>>> 67329a6a
    /** Wait for a listen socket to become active and ready to accept an
     * incoming connection.
     * @param helper selectable helper for maintaining the select metadata
     * @param fd file descriptor of a non-blocking listen socket
     * @param c next state
     */
    Action listen_and_call(StateFlowSelectHelper *helper, int fd, Callback c)
    {
        // verify that the fd is a socket
        struct stat stat;
        fstat(fd, &stat);
        HASSERT(S_ISSOCK(stat.st_mode));

        helper->reset(Selectable::READ, fd, Selectable::MAX_PRIO);
        helper->set_wakeup(this);

        service()->executor()->select(helper);
        return wait_and_call(c);
    }
<<<<<<< HEAD

    Action write_repeated(StateFlowSelectHelper* helper, int fd, const void* buf, size_t size, Callback c, unsigned priority = Selectable::MAX_PRIO) {
=======
#endif

    /// Writes some data into a file descriptor, repeating the operation as
    /// necessary until all bytes are written.
    ///
    /// @param helper temporary storage (usually local to the calling flow)
    /// @param fd filedes to write into
    /// @param buf Pointer to data to write. The data must stay alive until the
    /// next state is called.
    /// @param size Number of bytes of data to write.
    /// @param c next state function to call. Use the syntax STATE(my_state_fn)
    /// @param priority Which priority to schedule the flow's next state when
    /// the write is complete.
    ///
    /// @return action to return.
    ///
    Action write_repeated(StateFlowSelectHelper *helper, int fd,
        const void *buf, size_t size, Callback c,
        unsigned priority = Selectable::MAX_PRIO)
    {
>>>>>>> 67329a6a
        helper->reset(Selectable::WRITE, fd, priority);
        helper->set_wakeup(this);
        helper->wbuf_ = static_cast<const uint8_t*>(buf);
        helper->remaining_ = size;
        helper->readFully_ = 1;
        helper->readWithTimeout_ = 0;
        helper->nextState_ = c;
        allocationResult_ = helper;
        return call_immediately(STATE(internal_try_write));
    }

    /// Implementation state that gets repeatedly called upon every wakeup and
    /// tries to make progress on writing. @return next action.
    Action internal_try_write()
    {
        StateFlowSelectHelper *h =
            static_cast<StateFlowSelectHelper *>(allocationResult_);
        if (!h->remaining_)
        {
            return call_immediately(h->nextState_);
        }
        int count = ::write(h->fd(), h->wbuf_, h->remaining_);
        if (count > 0)
        {
            h->remaining_ -= count;
            h->wbuf_ += count;
            return again();
        }
        if (count <= 0 &&
            (errno == EAGAIN || errno == EWOULDBLOCK || errno == EINTR))
        {
            // Blocked.
            service()->executor()->select(h);
            return wait();
        }
#ifdef STATEFLOW_DEBUG_WRITE_ERRORS
        static volatile int scount;
        static volatile int serrno;
        scount = count;
        serrno = errno;
        LOG(FATAL, "failed to write count=%d errno=%d", scount, serrno);
        DIE("failed write");
#endif
        // Now: we are at an unknown error or EOF.
        return call_immediately(h->nextState_);
    }

    /** Use this class to read from an fd using select() in a state flow.
     *
     * Usage:
     *
     * class FooFlow : public StateFlow(may use any variant)
     * {
     *   Action do_read()
     *   {
     *      return read_repeated(&readHelper_, fd_, buf_, 32, STATE(read_done));
     *   }
     *   ...
     *   private:
     *    StateFlowSelectHelper readHelper_;
     *    int fd_;
     *    char buf_[32];
     * }
    */
    struct StateFlowSelectHelper : public Selectable
    {
        StateFlowSelectHelper(StateFlowBase *parent)
            : Selectable(parent)
        {
        }

        union
        {
            const uint8_t *wbuf_;
            uint8_t *rbuf_;
        };

        /** State to transition to after the read is complete. */
        Callback nextState_;
        /** 1 if we need to read until all remaining_ is consumed. 0 if we want
         * to return as soon as we have read something. */
        unsigned readFully_ : 1;
        /** 1 if we need a non-blocking read, in other words, try once */
        unsigned readNonblocking_ : 1;
        /** 1 if there is also a timer involved; in this case *this must be a
         * StateFlowTimedSelectHelper. */
        unsigned readWithTimeout_ : 1;
        /** Number of bytes still outstanding to read. */
        unsigned remaining_ : 29;
    };

    /** Use this class to read from an fd with select and timeout. This clas
     * encapsulates both a selecthelper and a timer. It is okay to use them
     * separately and independently from each other as well, for example to do
     * return sleep_and_call(&timedSelect_.timer_, ...). */
    struct StateFlowTimedSelectHelper : public StateFlowSelectHelper,
                                        private Executable
    {
        StateFlowTimedSelectHelper(StateFlowBase *parent)
            : StateFlowSelectHelper(parent)
            , timer_(parent)
        {
        }

        void set_timed_wakeup() {
            set_wakeup((Executable*)this);
        }

        /** This timer is used to wake up the StateFlow. In general if the
         * timer expires first, it will notify the stateflow directly. If the
         * select expires first, it will cause code to run that trigger()'s
         * this timer.
         *
         * It is okay to use this timer for other purposes in the same
         * stateflow when there is no read_with_timeout in operation. */
        StateFlowTimer timer_;

        /** End of the wakeup timeout. We need to store this separately because
         * each immediate select return will cancel the timer. This is in
         * absolute time. */
        long long expiry_;

    private:
        // Executable interface. Called by select.
        void run() override {
            timer_.ensure_triggered();
        }
    };

private:
    /** Service this StateFlow belongs to */
    Service *service_;

    /** Terminates the current StateFlow activity.  This is a sink state, and
     * there has to be an external call to do anything useful after this state
     * has been reached.
     * @returns delay.
     */
    Action terminated();

    /** Callback from a Pool in case of an asynchronous allocation. */
    void alloc_result(QMember *b) override
    {
        LOG(VERBOSE, "allocation result arrived.");
        allocationResult_ = b;
        notify();
    }

    /** current active state in the flow */
    Callback state_;

    /** The result of the next allocation that comes in. */
    QMember *allocationResult_;

    /** Default constructor.
     */
    StateFlowBase();

    DISALLOW_COPY_AND_ASSIGN(StateFlowBase);
};

template <class T, class S> class StateFlow;

/** A state flow that has an incoming message queue, pends on that queue, and
 * runs a flow for every message that comes in from that queue. */
class StateFlowWithQueue : public StateFlowBase, protected Atomic
{
public:
    ~StateFlowWithQueue();

    /// Wakeup call arrived. Schedules *this on the executor.
    void notify() override;

#ifdef __FreeRTOS__
    /** Wakeup call arrived. Schedules *this on the executor. */
    void notify_from_isr() OVERRIDE;
#endif

    /// @returns true if the flow is waiting for work.
    bool is_waiting()
    {
        AtomicHolder h(this);
        if (!queue_empty()) return false;
        return isWaiting_;
    }

protected:
    /// Constructor. @param service specifies which thread to execute this
    /// state flow on.
    StateFlowWithQueue(Service *service);

    /** Entry into the StateFlow activity.  Pure virtual which must be defined
     * by derived class. Must eventually (through some number of states) call
     * release_and_exit() to transition to getting next message.
     * @return function pointer to next state
     */
    virtual Action entry() = 0;

    /** Takes the front entry in the queue. Must be called with the lock held.
     *
     * @returns NULL if the queue is empty.
     * @param priority will be set to the priority of the queue member removed
     fomr the queue. */
    virtual QMember *queue_next(unsigned *priority) = 0;

    /** Returns true if there are no messages queued up for later
     * processing. */
    virtual bool queue_empty() = 0;

    /** Releases the current message buffer back to the pool it came from. The
     * state flow will continue running (and not get another message) until it
     * reaches the state exit(). */
    virtual void release() = 0;

    /** Terminates the processing of this flow. Takes the next message and
     * start processing agian from entry().*/
    Action exit()
    {
        return call_immediately(STATE(wait_for_message));
    }

    /** Terminates the processing of the current message. Flows should end with
     * this action. Frees the current message.
     * @return the action for checking for new messages.
     */
    Action release_and_exit()
    {
        release();
        return exit();
    }

    /// @returns the current message we are processing.
    BufferBase *message()
    {
        return currentMessage_;
    }

    /** Releases ownership of the current message.
     * @return the current message. Ownership transferred to the caller.
     */
    BufferBase *transfer_message()
    {
        BufferBase *m = message();
        currentMessage_ = nullptr;
        return m;
    }

    /** Sets the current message being processed. */
    void reset_message(BufferBase* message, unsigned priority) {
        HASSERT(!currentMessage_);
        currentMessage_ = message;
        set_priority(priority);
    }

    /// @returns the priority of the message currently being processed.
    unsigned priority()
    {
        return currentPriority_;
    }

    /// Overrides the current priority.
    void set_priority(unsigned priority)
    {
        currentPriority_ = std::min(priority, MAX_PRIORITY_);
    }

    /** Call this from the constructor of the child class to do some work
     * before the main queue processing loop begins. When the initialization
     * states are done, call 'return exit()' to start the main loop. */
    void start_flow_at_init(Callback c)
    {
        reset_flow(c);
        notify();
        isWaiting_ = 0;
    }

private:
    STATE_FLOW_STATE(wait_for_message);

    StateFlowWithQueue* link_;
    static StateFlowWithQueue* head_;
    static Atomic headMu_;
    unsigned queueSize_;

    /// Message we are currently processing.
    BufferBase *currentMessage_;

    /// Priority of the current message we are processing.
    unsigned currentPriority_ : 31;

    /** True if we are in the pending state, waiting for an entry to show up in
     * the queue. Protected by Atomic *this. */
    unsigned isWaiting_ : 1;

    template <class Q> friend class UntypedStateFlow;
    template <class M, class B> friend class TypedStateFlow;
    friend class GlobalEventFlow;

    static const unsigned MAX_PRIORITY_ = 0x7FFFFFFFU;
};

template <class MessageType> class FlowInterface;

/// Abstract class for message recipients. A common base class for various
/// handlers. Most of them are implemented as StateFlow classes. However, if
/// the receiving flow does not need asynchronous handling, it is possible to
/// directly implement a descendant of a specific FlowInterface by overriding
/// the send() method.
template <class MessageType> class FlowInterface
{
public:
    /// Stores the message template type for external reference.
    typedef MessageType message_type;

    virtual ~FlowInterface() {}

    /** @returns the buffer pool to use for sending messages to this flow. This
     * is to be used as a hint, the caller is allowed to send buffers from
     * different source.
     * @todo(stbaker) change this to Pool* once it supports async alloc. */
    virtual Pool *pool()
    {
        return mainBufferPool;
    }

    /// Entry point to the flow. Users of the flow should call this mehtod to
    /// send a buffer to the flow.
    ///
    /// @param message buffer to send to the flow
    /// @param priority which priority back the flow should process it. Lower
    /// numbers mean process earlier.
    virtual void send(MessageType *message, unsigned priority = UINT_MAX) = 0;

    /** Synchronously allocates a message buffer from the pool of this flow. */
    MessageType *alloc()
    {
        MessageType *ret;
        pool()->alloc(&ret);
        return ret;
    }

    /** Asynchronously allocates a message buffer from the pool of this
     * flow. Will call target->AllocationCallback with the pointer. The callee
     * shall come back and use cast_alloc to turn the pointer into a usable
     * object. */
    void alloc_async(Executable *target)
    {
        typedef typename MessageType::value_type T;
        Pool* p = pool();
        p->alloc_async<T>(target);
    }

    /** Down casts and initializes an asynchronous allocation result to the
     * appropriate flow's buffer type.
     *
     * @param entry is the value that got returned by allocation_callback of
     * this pool.
     * @returns a default-constructed (zeroed) message for this flow. */
    static MessageType *cast_alloc(QMember *entry)
    {
        MessageType *result;
        Pool::alloc_async_init(static_cast<BufferBase *>(entry), &result);
        return result;
    }

    class GenericHandler;
};

template <class MessageType>
class FlowInterface<MessageType>::GenericHandler
    : public FlowInterface<MessageType>
{
public:
    typedef std::function<void(message_type *)> HandlerFn;
    GenericHandler(HandlerFn handler)
        : handler_(handler)
    {
    }

    template<class T>
    GenericHandler(T* ptr, void (T::*fn)(message_type*))
        : handler_(std::bind(fn, ptr, std::placeholders::_1)) {}

    void send(MessageType *message, unsigned priority) OVERRIDE
    {
        handler_(message);
    }

private:
    HandlerFn handler_;
};

template <class T>
Buffer<T> *
StateFlowBase::get_allocation_result(FlowInterface<Buffer<T>> *target_flow)
{
    return target_flow->cast_alloc(allocationResult_);
}


/** State flow base class with queue but generic message type.
 *
 * This base class contains the function definitions of StateFlow that don't
 * need the actual message type. It's sole purpose is to avoid having to
 * compile these function multiple times for different message type
 * template arguments. */
template<class QueueType>
class UntypedStateFlow : public StateFlowWithQueue {
public:
    /// Constructor. @param service specifies which thread to execute this
    /// state flow on.
    UntypedStateFlow(Service* service) : StateFlowWithQueue(service) {}

    ~UntypedStateFlow()
    {
    }

protected:
    /** Sends a message to the state flow for processing. This function never
     * blocks.
     *
     * @param msg Message to enqueue
     * @param priority the priority at which to enqueue this message.
     */
    void send(BufferBase *msg, unsigned priority = UINT_MAX)
    {
        AtomicHolder h(this);
        queue_.insert(msg, priority);
        queueSize_ = queue_.size();
        if (isWaiting_)
        {
            isWaiting_ = 0;
            set_priority(priority);
            this->notify();
        }
    }

    using StateFlowBase::call_immediately;
    using StateFlowBase::Callback;

    /** Takes the front entry in the queue.
     *
     * @returns NULL if the queue is empty.
     * @param priority will be set to the priority of the queue member removed
     fomr the queue. */
    QMember *queue_next(unsigned *priority) OVERRIDE
    {
        typename QueueType::Result r = queue_.next();
        if (r.item)
        {
            *priority = r.index;
        }
        return r.item;
    }

    /// @return true if this StateFlow does not have any messages pending in
    /// the queue.
    bool queue_empty() OVERRIDE {
        AtomicHolder h(this);
        return queue_.empty();
    }

private:
    /** Implementation of the queue. */
    QueueType queue_;
};

/// Helper class in the StateFlow hierarchy. Merges the typed
/// FlowInterface<Msg> abstract base into the regular stateflow hierarchy.
template <class MessageType, class Base>
class TypedStateFlow : public Base, public FlowInterface<MessageType>
{
public:
    /// Allows using Action without having StateFlowBase:: prefix in front of
    /// it.
    typedef typename Base::Action Action;

    /** Constructor.
     * @param service Service that this state flow is part of
     */
    TypedStateFlow(Service *service) : Base(service) {}

    /** Destructor.
     */
    ~TypedStateFlow()
    {
    }

    /** Sends a message to the state flow for processing. This function never
     * blocks.
     *
     * @param msg Message to enqueue
     * @param priority the priority at which to enqueue this message.
     */
    void send(MessageType *msg, unsigned priority = UINT_MAX) OVERRIDE
    {
        Base::send(msg, priority);
    }

    /** Entry into the StateFlow activity.  Pure virtual which must be
     * defined by derived class.
     * @return function pointer to next state
     */
    virtual Action entry() override = 0;

protected:
    void release() OVERRIDE
    {
        if (message())
        {
            message()->unref();
        }
        this->currentMessage_ = nullptr;
    }

    /** For state flows that are operated using invoke_subflow_and_wait this is
     * a way to hand back the buffer to the caller. message() will be null
     * afterwards. */
    void return_buffer()
    {
        message()->data()->done.notify();
        release();
    }

    /** @returns the current message we are processing. */
    MessageType *message()
    {
        return static_cast<MessageType *>(Base::message());
    }

    /** Releases ownership of the current message.
     * @return the current message. Ownership transferred to the caller.
     */
    MessageType *transfer_message()
    {
        return static_cast<MessageType *>(
            Base::transfer_message());
    }
};


/// State flow with a given typed input queue.
///
/// MessageType has to be Buffer<T>. QueueType is usually QList<N>, depending
/// on how many priority bands are necessary.
template<class MessageType, class QueueType>
class StateFlow : public TypedStateFlow<MessageType, UntypedStateFlow<QueueType> > {
public:
    /// Constructor. @param service specifies which thread to execute this
    /// state flow on.
    StateFlow(Service *service)
        : TypedStateFlow<MessageType, UntypedStateFlow<QueueType>>(service)
    {
    }
};

#endif /* _EXECUTOR_STATEFLOW_HXX_ */<|MERGE_RESOLUTION|>--- conflicted
+++ resolved
@@ -639,11 +639,8 @@
         return call_immediately(h->nextState_);
     }
 
-<<<<<<< HEAD
-=======
 
 #ifdef HAVE_BSDSOCKET
->>>>>>> 67329a6a
     /** Wait for a listen socket to become active and ready to accept an
      * incoming connection.
      * @param helper selectable helper for maintaining the select metadata
@@ -663,10 +660,6 @@
         service()->executor()->select(helper);
         return wait_and_call(c);
     }
-<<<<<<< HEAD
-
-    Action write_repeated(StateFlowSelectHelper* helper, int fd, const void* buf, size_t size, Callback c, unsigned priority = Selectable::MAX_PRIO) {
-=======
 #endif
 
     /// Writes some data into a file descriptor, repeating the operation as
@@ -687,7 +680,6 @@
         const void *buf, size_t size, Callback c,
         unsigned priority = Selectable::MAX_PRIO)
     {
->>>>>>> 67329a6a
         helper->reset(Selectable::WRITE, fd, priority);
         helper->set_wakeup(this);
         helper->wbuf_ = static_cast<const uint8_t*>(buf);
