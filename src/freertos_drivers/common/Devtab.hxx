/** \copyright
 * Copyright (c) 2012, Stuart W Baker
 * All rights reserved.
 *
 * Redistribution and use in source and binary forms, with or without
 * modification, are  permitted provided that the following conditions are met:
 *
 *  - Redistributions of source code must retain the above copyright notice,
 *    this list of conditions and the following disclaimer.
 *
 *  - Redistributions in binary form must reproduce the above copyright notice,
 *    this list of conditions and the following disclaimer in the documentation
 *    and/or other materials provided with the distribution.
 *
 * THIS SOFTWARE IS PROVIDED BY THE COPYRIGHT HOLDERS AND CONTRIBUTORS "AS IS"
 * AND ANY EXPRESS OR IMPLIED WARRANTIES, INCLUDING, BUT NOT LIMITED TO, THE
 * IMPLIED WARRANTIES OF MERCHANTABILITY AND FITNESS FOR A PARTICULAR PURPOSE
 * ARE DISCLAIMED. IN NO EVENT SHALL THE COPYRIGHT HOLDER OR CONTRIBUTORS BE
 * LIABLE FOR ANY DIRECT, INDIRECT, INCIDENTAL, SPECIAL, EXEMPLARY, OR
 * CONSEQUENTIAL DAMAGES (INCLUDING, BUT NOT LIMITED TO, PROCUREMENT OF
 * SUBSTITUTE GOODS OR SERVICES; LOSS OF USE, DATA, OR PROFITS; OR BUSINESS
 * INTERRUPTION) HOWEVER CAUSED AND ON ANY THEORY OF LIABILITY, WHETHER IN
 * CONTRACT, STRICT LIABILITY, OR TORT (INCLUDING NEGLIGENCE OR OTHERWISE)
 * ARISING IN ANY WAY OUT OF THE USE OF THIS SOFTWARE, EVEN IF ADVISED OF THE
 * POSSIBILITY OF SUCH DAMAGE.
 *
 * \file Devtab.hxx
 * This file represents a newlib stub for device drivers.
 *
 * @author Stuart W. Baker
 * @date 27 December 2012
 */

#ifndef _FREERTOS_DRIVERS_COMMON_DEVTAB_HXX_
#define _FREERTOS_DRIVERS_COMMON_DEVTAB_HXX_

#include <stropts.h>
#include <sys/types.h>
#include <sys/select.h>
#include "os/OS.hxx"

class Device;
class Notifiable;
class DeviceBufferBase;

/** File information.
 */
struct File
{
    Device *dev; /**< file operations */
    /** Data that the device driver wants to store about this fd. */
    void *priv;
    off_t offset; /**< current offset within file */
    int flags;    /**< open flags */
    bool inuse;   /**< true if this is an open fd. */
};

/** Device tab structure.
 */
struct Device
{
public:
    /** Constructor.
     * @param name name of device in file system. Pointer must be valid
     * throughout the entire lifetime.
     */
    Device(const char *name);

    /** Destructor */
    virtual ~Device();

    /** Open a file or device.
     * @param reent thread save reentrant structure
     * @param path file or device name
     * @param flags open flags
     * @param mode open mode, ignored in this implementation
     * @return 0 upon success, -1 upon failure with errno containing the cause
     */
    static int open(struct _reent *reent, const char *path, int flags,
                    int mode);

    /** Close a file or device.
     * @param reent thread save reentrant structure
     * @param fd file descriptor to close
     * @return 0 upon success, -1 upon failure with errno containing the cause
     */
    static int close(struct _reent *reent, int fd);

    /** Read from a file or device.
     * @param reent thread save reentrant structure
     * @param fd file descriptor to read
     * @param buf location to place read data
     * @param count number of bytes to read
     * @return number of bytes read upon success, -1 upon failure with errno
     *         containing the cause
     */
    static ssize_t read(struct _reent *reent, int fd, void *buf, size_t count);

    /** Write to a file or device.
     * @param reent thread save reentrant structure
     * @param fd file descriptor to write
     * @param buf location to find write data
     * @param count number of bytes to write
     * @return number of bytes written upon success, -1 upon failure with errno
     *         containing the cause
     */
    static ssize_t write(struct _reent *reent, int fd, const void *buf, size_t count);

    /** Change the offset index of a file or device.
     * @param reent thread save reentrant structure
     * @param fd file descriptor to seek
     * @param offset offset within file
     * @param whence type of seek to complete
     * @return resulting offset from beginning of file, -1 upon failure with
     *         errno containing the cause
     */
    static _off_t lseek(struct _reent *reent, int fd, _off_t offset, int whence);

    /** Get the status information of a file or device.
     * @param reent thread safe reentrant structure
     * @param fd file descriptor to get status of
     * @param stat structure to fill status info into
     * @return 0 upon success, -1 upon failure with errno containing the cause
     */
    static int fstat(struct _reent *reent, int fd, struct stat *stat);

    /** Request and ioctl transaction.
     * @param fd file descriptor
     * @param key ioctl key
     * @param data key data
     * @return 0 upon success, -1 upon failure with errno containing the cause
     */
    static int ioctl(int fd, unsigned long int key, unsigned long data);

    /** POSIX select().
     * @param nfds highest numbered file descriptor in any of the three, sets plus 1
     * @param readfds fd_set of file descritpors to pend on read active
     * @param writefds fd_set of file descritpors to pend on write active
     * @param exceptfds fd_set of file descritpors to pend on error active
     * @param timeout timeout in nsec to wait, if 0, return immediately, if < 0
     *                wait forever
     * @return on success, number of file descriptors in the three sets that are
     *         active, 0 on timeout, -1 with errno set appropriately upon error.
     */
    static int select(int nfds, fd_set *readfds, fd_set *writefds,
                      fd_set *exceptfds, long long timeout);

    /** Clears the current thread's select bits. This is used by ::select and
     * ::pselect to ensure the necessary atomicity. */
    static void select_clear();

    /** Manipulate a file descriptor.
     * @param fd file descriptor
     * @param cmd operation to perform
     * @param data parameter to the cmd operation
     * @return dependent on the operation (POSIX compliant where applicable) or
     *         -1 on error with errno set appropriately
     */
    static int fcntl(int fd, int cmd, unsigned long data);

protected:
    /** Open method. @return negative errno on failure, or positive fd on
     * success. */
    virtual int open(File *, const char *, int, int) = 0;

    /** Close method. Returns negative errno on failure.
     * @param file reference to close
     * @return 0 upon success or negative error number upon error.
     */
    virtual int close(File *file) = 0;

    /** Read method. @return negative errno on failure, positive number of
     * bytes read on success. */
    virtual ssize_t read(File *, void *, size_t) = 0;
    /** Write method. @return negative errno on failure, positive number of
     * bytes written on success. */
    virtual ssize_t write(File *, const void *, size_t) = 0;

    /** Seek method.
     * @param file file reference for this device
     * @param offset offset in bytes from whence directive
     * @param whence SEEK_SET if to set the file offset to an abosolute position,
     *               SEEK_CUR if to set the file offset from current position
     * @return current offest or negative error number upon error.
     */
    virtual off_t lseek(File* file, off_t offset, int whence);

    /** Get the status information of a file or device.
     * @param file file reference for this device
     * @param stat structure to fill status info into
     * @return 0 upon successor or negative error number upon error.
     */
    virtual int fstat(File* file, struct stat *stat) = 0;

    /** Request an ioctl transaction
     * @param file file reference for this device
     * @param key ioctl key
     * @param data key data
     * @param return 0 upon success or negative error number upon error.
     */
    virtual int ioctl(File *file, unsigned long int key, unsigned long data);

    /** Manipulate a file descriptor.
     * @param file file reference for this device
     * @param cmd operation to perform
     * @param data parameter to the cmd operation
     * @return dependent on the operation (POSIX compliant where applicable)
     *         or negative error number upon error.
     */
    virtual int fcntl(File *file, int cmd, unsigned long data);

    /** Device select method. Default impementation returns true.
     * @param file reference to the file
     * @param mode FREAD for read active, FWRITE for write active, 0 for
     *        exceptions
     * @return true if active, false if inactive
     */
    virtual bool select(File* file, int mode);

    /** Select wakeup information.
     */
    struct SelectInfo
    {
        /** Default constructor.
         */
        SelectInfo()
            : event(0)
        {
        }

        /** bit mask of clients that need woken */
        OSEventType event;
    };

    /** Add client to list of clients needing woken.
     * @param info wakeup event instance
     */
    static void select_insert(SelectInfo *info);

    /** Wakeup the list of clients needing woken.
     * @param info wakeup event instance
     */
    static void select_wakeup(SelectInfo *info);

    /** Wakeup the list of clients needing woken. from ISR context.
     * @param info wakeup event instance
     * @param woken is the task woken up
     */
    static void select_wakeup_from_isr(SelectInfo *info, int *woken);

    /** Allocate a free file descriptor.  This call must be made with the
     * static Device::mutex locked.
     * @return file number on success, else -1 on failure
     */
    static int fd_alloc(void);

    /** Free up a file descriptor.
     * @param fd number to free up
     */
    static void fd_free(int fd);

    /** Looks up a reference to a File corresponding to a given file descriptor.
     * @param fd is a file descriptor as supplied to the read-write-close-ioctl
     *        commands.
     * @returns NULL and sets errno if fd is invalid, otherwise the File
     *          reference.
     */
    static File* file_lookup(int fd);

    /** Looks up a file descriptor corresponding to a given File reference.
     * @param file is a reference to a File structure.
     * @returns file descriptor (assert on error).
     */
    static int fd_lookup(File *file);

    /** File descriptor pool */
    static File files[];

    /** mutual exclusion for fileio */
    static OSMutex mutex;

    /** allow class DeviceBuffer access to select() related members. */
    friend class DeviceBufferBase;
    friend class OSSelectWakeup;

private:
    const char *name; /**< device name */

    /** first device in linked list */
    static Device *first;

    /** next device in linked list */
    Device *next;

    /** previous device in linked list */
    Device *prev;

    DISALLOW_COPY_AND_ASSIGN(Device);
};

/** Node information.
 */
class Node : public Device
{
protected:
    /** Constructor.
     */
    Node(const char *name)
        : Device(name)
        , mode_(0)
        , references_(0)
    {
    }

    /** Destructor */
    virtual ~Node()
    {
    }

    /** This will be called once when reference-count goes from 0 to
     * positive. Called with lock_ held. */
    virtual void enable() = 0;
    /** This will be called when reference count goes from non-zero to
     * 0. Called with lock_ held. */
    virtual void disable() = 0;

    /** Instructs the device driver to drop all TX and RX queues. This is
     * called after disable() still under the device lock. */
    virtual void flush_buffers() = 0;

    /** Open method */
    int open(File *, const char *, int, int) OVERRIDE;
    /** Close method */
    int close(File *) OVERRIDE;

    /** Get the status information of a file or device.
     * @param file file reference for this device
     * @param stat structure to fill status info into
     * @return 0 upon successor or negative error number upon error.
     */
    virtual int fstat(File* file, struct stat *stat) override;

protected:
<<<<<<< HEAD
    OSMutex lock_;
=======
    OSMutex lock_; ///< protects internal structures.
    /// File open mode, such as O_NONBLOCK.
>>>>>>> 67329a6a
    mode_t mode_;

    unsigned int references_; /**< number of open references */

private:
    DISALLOW_COPY_AND_ASSIGN(Node);
};


/** Node information for a device node in the filesystem that has support for
 * nonblocking mode via Notifiable pointers for reading and writing.
 */
class NonBlockNode : public Node
{
protected:
    /// Constructor. @param name is the name of this device node in the
    /// filesystem.
    NonBlockNode(const char *name)
        : Node(name)
        , readableNotify_(NULL)
        , writableNotify_(NULL) {}

    /** Called under a critical section. @returns true if a read would not block
     * right now. */
    virtual bool has_rx_buffer_data() = 0;
    /** Called under a critical section. @returns true if a write would not
     * block right now. */
    virtual bool has_tx_buffer_space() = 0;

    /** Request an ioctl transaction
    * @param file file reference for this device
    * @param node node reference for this device
    * @param key ioctl key
    * @param data key data
    */
    int ioctl(File *file, unsigned long int key, unsigned long data) OVERRIDE;

    /** This will be notified if the device has data avilable for read. */
    Notifiable* readableNotify_;
    /** This will be notified if the device has buffer avilable for write. */
    Notifiable* writableNotify_;
};

#endif /* _FREERTOS_DRIVERS_COMMON_DEVTAB_HXX_ */<|MERGE_RESOLUTION|>--- conflicted
+++ resolved
@@ -341,12 +341,8 @@
     virtual int fstat(File* file, struct stat *stat) override;
 
 protected:
-<<<<<<< HEAD
-    OSMutex lock_;
-=======
     OSMutex lock_; ///< protects internal structures.
     /// File open mode, such as O_NONBLOCK.
->>>>>>> 67329a6a
     mode_t mode_;
 
     unsigned int references_; /**< number of open references */
