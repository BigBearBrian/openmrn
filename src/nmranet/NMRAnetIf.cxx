/** \copyright
 * Copyright (c) 2013, Stuart W Baker
 * All rights reserved.
 *
 * Redistribution and use in source and binary forms, with or without
 * modification, are  permitted provided that the following conditions are met:
 * 
 *  - Redistributions of source code must retain the above copyright notice,
 *    this list of conditions and the following disclaimer.
 *
 *  - Redistributions in binary form must reproduce the above copyright notice,
 *    this list of conditions and the following disclaimer in the documentation
 *    and/or other materials provided with the distribution.
 *
 * THIS SOFTWARE IS PROVIDED BY THE COPYRIGHT HOLDERS AND CONTRIBUTORS "AS IS"
 * AND ANY EXPRESS OR IMPLIED WARRANTIES, INCLUDING, BUT NOT LIMITED TO, THE
 * IMPLIED WARRANTIES OF MERCHANTABILITY AND FITNESS FOR A PARTICULAR PURPOSE
 * ARE DISCLAIMED. IN NO EVENT SHALL THE COPYRIGHT HOLDER OR CONTRIBUTORS BE
 * LIABLE FOR ANY DIRECT, INDIRECT, INCIDENTAL, SPECIAL, EXEMPLARY, OR
 * CONSEQUENTIAL DAMAGES (INCLUDING, BUT NOT LIMITED TO, PROCUREMENT OF
 * SUBSTITUTE GOODS OR SERVICES; LOSS OF USE, DATA, OR PROFITS; OR BUSINESS
 * INTERRUPTION) HOWEVER CAUSED AND ON ANY THEORY OF LIABILITY, WHETHER IN
 * CONTRACT, STRICT LIABILITY, OR TORT (INCLUDING NEGLIGENCE OR OTHERWISE)
 * ARISING IN ANY WAY OUT OF THE USE OF THIS SOFTWARE, EVEN IF ADVISED OF THE
 * POSSIBILITY OF SUCH DAMAGE.
 *
 * \file NMRAnetIf.cxx
 * This file provides the generic NMRAnet interface.
 *
 * @author Stuart W. Baker
 * @date 2 October 2013
 */

#include "nmranet/NMRAnetIf.hxx"

#include "nmranet/NMRAnetNode.hxx"

namespace NMRAnet
{

const size_t If::MAX_ADDRESSED_SIZE = 14;

#if 0
// Temporary bridge to the event handler code
void nmranet_event_packet_addressed(If::MTI mti,
                                    NodeHandle src,
                                    Node* node,
                                    const void* data);
void nmranet_event_packet_global(If::MTI mti,
                                 NodeHandle src,
                                 const void* data);
#endif

/** Process receive data.
 * @param mti Message Type Indicator
 * @param src source node ID, 0 if unavailable
 * @param dst destination node ID, 0 if unavailable
 * @param data NMRAnet packet data
 */
void If::rx_data(MTI mti, NodeHandle src, NodeID dst, Buffer *data)
{
    Node::mutex.lock();
    if (dst != 0)
    {
        /* !!! Because the message is addressed, the downstream protocol is
         * !!! responsible for freeing any data buffers.
         */
        RBTree <NodeID, Node*>::Node *id_node = Node::idTree.find(dst);
        if (id_node)
        {
            Node *node = id_node->value;
            HASSERT(node->nmranetIf == this);
            /* we own this id */
            if (node->state != Node::UNINITIALIZED)
            {
                /* the node is initialized */
                switch (mti)
                {
                    default:
                        if (data)
                        {
                            data->free();
                        }
                        break;
                    case MTI_PROTOCOL_SUPPORT_INQUIRY:
                        node->protocol_support_reply(src);
                        break;
                    case MTI_VERIFY_NODE_ID_ADDRESSED:
                        node->verify_id_number();
                        break;
                    case MTI_IDENT_INFO_REQUEST:
                        node->ident_info_reply(src);
                        break;
                    case MTI_DATAGRAM_REJECTED: /* fall through */
                    case MTI_DATAGRAM_OK:       /* fall through */
                    case MTI_DATAGRAM:
                        node->Datagram::packet(mti, src, data);
                        break;
                    case MTI_STREAM_INITIATE_REQUEST:
                    case MTI_STREAM_INITIATE_REPLY:
                    case MTI_STREAM_DATA:
                    case MTI_STREAM_PROCEED:
                    case MTI_STREAM_COMPLETE:
                        node->Stream::packet(mti, src, data);
                        break;
                    case MTI_EVENTS_IDENTIFY_ADDRESSED:
                        HASSERT(data == NULL);
                        //nmranet_event_packet_addressed(mti, src, node, NULL);
                        break;
                }
            }
        }
        else
        {
            if (data)
            {
                data->free();
            }
        }
    }
    else
    {
        /* global message, handle subscribe based protocols first */
        switch (mti)
        {
            case MTI_CONSUMER_IDENTIFY:            /* fall through */
            case MTI_CONSUMER_IDENTIFIED_RANGE:    /* fall through */
            case MTI_CONSUMER_IDENTIFIED_UNKNOWN:  /* fall through */
            case MTI_CONSUMER_IDENTIFIED_VALID:    /* fall through */
            case MTI_CONSUMER_IDENTIFIED_INVALID:  /* fall through */
            case MTI_CONSUMER_IDENTIFIED_RESERVED: /* fall through */
            case MTI_PRODUCER_IDENTIFY:            /* fall through */
            case MTI_PRODUCER_IDENTIFIED_RANGE:    /* fall through */
            case MTI_PRODUCER_IDENTIFIED_UNKNOWN:  /* fall through */
            case MTI_PRODUCER_IDENTIFIED_VALID:    /* fall through */
            case MTI_PRODUCER_IDENTIFIED_INVALID:  /* fall through */
            case MTI_PRODUCER_IDENTIFIED_RESERVED: /* fall through */
            case MTI_EVENTS_IDENTIFY_GLOBAL:       /* fall through */
            case MTI_EVENT_REPORT:
                //nmranet_event_packet_global(mti, src, data ? bytes : nullptr);
                break;
            default:
                /* global message, deliver all, non-subscribe */
                for (RBTree <NodeID, Node*>::Node * id_node = Node::idTree.first();
                     id_node != NULL;
                     id_node = Node::idTree.next(id_node))
                {
                    Node *node = id_node->value;
                    if (node->state != Node::UNINITIALIZED)
                    {
                        /* the node is initialized */
                        switch (mti)
                        {
                            default:
                                break;
                            case MTI_VERIFY_NODE_ID_GLOBAL:
                                if (data != NULL)
                                {
                                    const uint8_t *bytes = (uint8_t*)data->start();
                                    /** @todo (Stuart Baker) we can do this more
                                     * efficiently with different loop logic.
                                     */
                                    NodeID id = ((NodeID)bytes[5] <<  0) +
                                                ((NodeID)bytes[4] <<  8) +
                                                ((NodeID)bytes[3] << 16) +
                                                ((NodeID)bytes[2] << 24) +
                                                ((NodeID)bytes[1] << 32) +
                                                ((NodeID)bytes[0] << 40);
                                    if (id != node->nodeID)
                                    {
                                        /* not a match, keep looking */
                                        continue;
                                    }
                                }
                                /* we own this id, it is initialized, respond */
                                node->verify_id_number();
                                break;
                        }
                    }
                }
                break;
        }
        /* global messages don't take possession of and free their data */
        if (data)
        {
            data->free();
        }
    }
    Node::mutex.unlock();
}

<<<<<<< HEAD
}; /* namespace NMRAnet */
=======
/** Entry into the StateFlow activity.
 * @param msg Message belonging to the state flow
 * @return next state
 */
StateFlowBase::Action If::ReceiveFlow::entry(Message *msg)
{
    If *nmranet_if = static_cast<If*>(me());
    InMessage *in_message = static_cast<InMessage*>(msg->start());
    NodeID dst = in_message->dst;
    NodeHandle src = in_message->src;
    Buffer *data = in_message->data;
    MTI mti = in_message->mti;

    if (dst != 0)
    {
        /* !!! Because the message is addressed, the downstream protocol is
         * !!! responsible for freeing any data buffers.
         */
        RBTree <NodeID, Node*>::Node *id_node = Node::idTree.find(dst);
        if (id_node)
        {
            Node *node = id_node->value;
            HASSERT(node->nmranetIf == nmranet_if);
            /* we own this id */
            if (node->state != Node::UNINITIALIZED)
            {
                /* the node is initialized */
                switch (mti)
                {
                    default:
                        if (data)
                        {
                            data->free();
                        }
                        break;
                    case MTI_PROTOCOL_SUPPORT_INQUIRY:
                        node->protocol_support_reply(src);
                        break;
                    case MTI_VERIFY_NODE_ID_ADDRESSED:
                        node->verify_id_number();
                        break;
                    case MTI_IDENT_INFO_REQUEST:
                        node->ident_info_reply(src);
                        break;
                    case MTI_DATAGRAM_REJECTED: /* fall through */
                    case MTI_DATAGRAM_OK:       /* fall through */
                    case MTI_DATAGRAM:
                        if (node->protocols() & Node::Protocols::DATAGRAM)
                        {
                            Datagram::service()->send(msg, mti_priority(mti));
                            return exit();
                        }
                        //node->Datagram::packet(mti, src, data);
                        break;
                    case MTI_STREAM_INITIATE_REQUEST:
                    case MTI_STREAM_INITIATE_REPLY:
                    case MTI_STREAM_DATA:
                    case MTI_STREAM_PROCEED:
                    case MTI_STREAM_COMPLETE:
                        //node->Stream::packet(mti, src, data);
                        break;
                    case MTI_EVENTS_IDENTIFY_ADDRESSED:
                        HASSERT(data == NULL);
                        //nmranet_event_packet_addressed(mti, src, node, NULL);
                        break;
                }
            }
        }
        else
        {
            if (data)
            {
                data->free();
            }
        }
    }
    else
    {
        /* global message, handle subscribe based protocols first */
        switch (mti)
        {
            case MTI_CONSUMER_IDENTIFY:            /* fall through */
            case MTI_CONSUMER_IDENTIFY_RANGE:      /* fall through */
            case MTI_CONSUMER_IDENTIFIED_UNKNOWN:  /* fall through */
            case MTI_CONSUMER_IDENTIFIED_VALID:    /* fall through */
            case MTI_CONSUMER_IDENTIFIED_INVALID:  /* fall through */
            case MTI_CONSUMER_IDENTIFIED_RESERVED: /* fall through */
            case MTI_PRODUCER_IDENTIFY:            /* fall through */
            case MTI_PRODUCER_IDENTIFY_RANGE:      /* fall through */
            case MTI_PRODUCER_IDENTIFIED_UNKNOWN:  /* fall through */
            case MTI_PRODUCER_IDENTIFIED_VALID:    /* fall through */
            case MTI_PRODUCER_IDENTIFIED_INVALID:  /* fall through */
            case MTI_PRODUCER_IDENTIFIED_RESERVED: /* fall through */
            case MTI_EVENTS_IDENTIFY_GLOBAL:       /* fall through */
            case MTI_EVENT_REPORT:
                //nmranet_event_packet_global(mti, src, data ? bytes : nullptr);
                break;
            default:
                /* global message, deliver all, non-subscribe */
                for (RBTree <NodeID, Node*>::Node * id_node = Node::idTree.first();
                     id_node != NULL;
                     id_node = Node::idTree.next(id_node))
                {
                    Node *node = id_node->value;
                    if (node->state != Node::UNINITIALIZED)
                    {
                        /* the node is initialized */
                        switch (mti)
                        {
                            default:
                                break;
                            case MTI_VERIFY_NODE_ID_GLOBAL:
                                if (data != NULL)
                                {
                                    const uint8_t *bytes = (uint8_t*)data->start();
                                    /** @todo (Stuart Baker) we can do this more
                                     * efficiently with different loop logic.
                                     */
                                    NodeID id = ((NodeID)bytes[5] <<  0) +
                                                ((NodeID)bytes[4] <<  8) +
                                                ((NodeID)bytes[3] << 16) +
                                                ((NodeID)bytes[2] << 24) +
                                                ((NodeID)bytes[1] << 32) +
                                                ((NodeID)bytes[0] << 40);
                                    if (id != node->nodeID)
                                    {
                                        /* not a match, keep looking */
                                        continue;
                                    }
                                }
                                /* we own this id, it is initialized, respond */
                                node->verify_id_number();
                                break;
                        }
                    }
                }
                break;
        }
        /* global messages don't take possession of and free their data */
        if (data)
        {
            data->free();
        }
    }
    return release_and_exit(msg);
}

}; /* namespace NMRAnet */

>>>>>>> 75a24cbb
<|MERGE_RESOLUTION|>--- conflicted
+++ resolved
@@ -189,9 +189,6 @@
     Node::mutex.unlock();
 }
 
-<<<<<<< HEAD
-}; /* namespace NMRAnet */
-=======
 /** Entry into the StateFlow activity.
  * @param msg Message belonging to the state flow
  * @return next state
@@ -339,6 +336,4 @@
     return release_and_exit(msg);
 }
 
-}; /* namespace NMRAnet */
-
->>>>>>> 75a24cbb
+}; /* namespace NMRAnet */